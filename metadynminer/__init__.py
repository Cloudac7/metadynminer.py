name = "metadynminer"
__version__ = "0.1.4"
__author__ = 'Jan Beránek'
"""
Metadynminer is a package designed to help you analyse output HILLS files from PLUMED metadynamics simulations. It is based on Metadynminer package for R programming language, but it is not just a port from R to Python, as it is updated and improved in many aspects. It supports HILLS files with one, two or three collective variables. 

Short sample code:

```python
# load your HILLS file
hillsfile = metadynminer.Hills(name="HILLS", periodic=[True,True])

# compute the free energy surface using the fast Bias Sum Algorithm
fes = metadynminer.Fes(hillsfile)

# you can also use slower (but exact) algorithm to sum the hills and compute the free energy surface 
# with the option original=True. This algorithm was checked and it gives the same result 
# (to the machine level precision) as the PLUMED sum_hills function (for plumed v2.8.0)
fes2 = metadynminer.Fes(hillsfile, original=True)

# visualize the free energy surface
fes.plot()

# find local minima on the FES and print them
minima = metadynminer.Minima(fes)
print(minima.minima)

# You can also plot free energy profile to see, how the differences between each minima were evolving 
# during the simulation. 
fep = metadynminer.FEProfile(minima, hillsfile)
fep.plot()
```

These functions can be easily customized with many parameters. You can learn more about that later in the documentation. 
There are also other predefined functions allowing you for example to remove a CV from existing FES or enhance your presentation with animated 3D FES. 
"""
import sys

try:
    import numpy as np
except:
    print("Error while loading numpy")
    sys.exit(1)
try:
    from matplotlib import pyplot as plt
except:
    print("Error while loading matplotlib pyplot")
    sys.exit(1)
try:
    from matplotlib import colormaps as cm
except:
    print("Error while loading matplotlib colormaps")
    sys.exit(1)
try:
    import pandas as pd
except:
    print("Error while loading pandas")
<<<<<<< HEAD
    sys.exit(1)
=======
    exit()
try:
    import pyvista as pv
except:
    print("Error while loading pyvista")
    exit()

class Hills:
    """
    Object of Hills class are created for loading HILLS files, and obtaining the necessary information from them. 

    Hills files are loaded with command:
    ```python
    hillsfile = metadynminer.Hills()
    ```
    
    optional parameters:
    
    * name (default="HILLS") = string with name of HILLS file
    
    * ignoretime (default=True) = boolean, if set to False, it will save the time in the HILLS file;
                                if set to True, and timestep is not set, 
                                        each time value will be incremented by the same amount as the time of the first step.
                                        
    * timestep = numeric value of the time difference between hills, in picoseconds
    
    * periodic (default=[False, False]) = list of boolean values telling which CV is periodic.
    
    * cv1per, cv2per, cv3per (defaults = [-numpy.pi, numpy.pi]) = List of two numeric values defining the periodicity of given CV. 
                                        Has to be provided for each periodic CV.


    """
    def __init__(self, name="HILLS", encoding="utf8", ignoretime=True, periodic=[False, False], 
                 cv1per=[-np.pi, np.pi],cv2per=[-np.pi, np.pi],cv3per=[-np.pi, np.pi], timestep=None):
        self.read(name, encoding, ignoretime, periodic, 
                 cv1per=[-np.pi, np.pi],cv2per=[-np.pi, np.pi],cv3per=[-np.pi, np.pi], timestep=timestep)
        self.hillsfilename = name
    
    def read(self, name="HILLS", encoding="utf8", ignoretime=True, periodic=None, 
                 cv1per=[-np.pi, np.pi],cv2per=[-np.pi, np.pi],cv3per=[-np.pi, np.pi], timestep=None):
        with open(name, 'r', encoding=encoding) as hillsfile:
            lines = hillsfile.readlines()
        columns = lines[0].split() 
        number_of_columns_head = len(columns) - 2
        
        if number_of_columns_head == 5:
            self.cvs = 1
            self.cv1_name = lines[0].split()[3]
            if periodic == None:
                periodic = list(False)
            
            self.periodic = list(periodic[0:1])
            self.cv1per = cv1per

        elif number_of_columns_head == 7:
            self.cvs = 2
            self.cv1_name = lines[0].split()[3]
            self.cv2_name = lines[0].split()[4]
            if len(periodic) == 2:
                self.periodic = periodic[0:2]
                self.cv1per = cv1per
                self.cv2per = cv2per
            else:
                print(f"Argument 'periodic' has wrong number of parameters({len(periodic)})")
        elif number_of_columns_head == 9:
            self.cvs = 3
            self.cv1_name = lines[0].split()[3]
            self.cv2_name = lines[0].split()[4]
            self.cv3_name = lines[0].split()[5]
            
            if len(periodic) == 3:
                self.periodic = periodic[0:3]
                self.cv1per = cv1per
                self.cv2per = cv2per
                self.cv3per = cv3per
            else:
                print(f"Argument 'periodic' has wrong number of parameters({len(periodic)})")
        else:
            print("Unexpected number of columns in provided HILLS file.")
        
        
        if ignoretime:
            if timestep != None:
                dt = timestep
            else:
                for line in range(len(lines)):
                    if lines[line][0] != "#":
                        dt = round(float(lines[line].split()[0]),14)
                        break
        t = 0
        for line in range(len(lines)):
            if lines[line][0] != "#":
                t += 1 
                if t == 1:
                    if self.cvs == 1:
                        self.sigma1 = float(lines[line].split()[2])
                        self.biasf = float(lines[line].split()[4])
                    elif self.cvs == 2:
                        self.sigma1 = float(lines[line].split()[3])
                        self.sigma2 = float(lines[line].split()[4])
                        self.biasf = float(lines[line].split()[6])
                    elif self.cvs == 3:
                        self.sigma1 = float(lines[line].split()[4])
                        self.sigma2 = float(lines[line].split()[5])
                        self.sigma3 = float(lines[line].split()[6])
                        self.biasf = float(lines[line].split()[8])
                    self.hills = [lines[line].split()]
                else:
                    if self.cvs == 1 and len(lines[line].split()) == 5:
                        self.hills.append(lines[line].split())
                        if ignoretime:
                            self.hills[t-1][0] = t*dt
                    if self.cvs == 2 and len(lines[line].split()) == 7:
                        self.hills.append(lines[line].split())
                        if ignoretime:
                            self.hills[t-1][0] = t*dt
                    if self.cvs == 3 and len(lines[line].split()) == 9:
                        self.hills.append(lines[line].split())
                        if ignoretime:
                            self.hills[t-1][0] = t*dt
                    
        
        self.hills = np.array(self.hills, dtype=np.double)
                
        if self.cvs == 1:
            self.cv1 = self.hills[:,1]
            self.sigma1 = self.hills[:,2]
            self.heights = self.hills[:,3]
            self.biasf = self.hills[:,4]
        elif self.cvs == 2:
            self.cv1 = self.hills[:,1]
            self.cv2 = self.hills[:,2]
            self.sigma1 = self.hills[:,3]
            self.sigma2 = self.hills[:,4]
            self.heights = self.hills[:,5]
            self.biasf = self.hills[:,6]
        elif self.cvs == 3:
            self.cv1 = self.hills[:,1]
            self.cv2 = self.hills[:,2]
            self.cv3 = self.hills[:,3]
            self.sigma1 = self.hills[:,4]
            self.sigma2 = self.hills[:,5]
            self.sigma3 = self.hills[:,6]
            self.heights = self.hills[:,7]
            self.biasf = self.hills[:,8]
        return self
    
    
    def get_cv1(self):
        return self.cv1
    def get_cv2(self):
        return self.cv2
    def get_cv3(self):
        return self.cv3
    
    def get_cv1per(self):
        return self.cv1per
    def get_cv2per(self):
        return self.cv2per
    def get_cv3per(self):
        return self.cv3per
    
    def get_periodic(self):
        return self.periodic
    
    def get_cv1_name(self):
        return self.cv1_name
    def get_cv2_name(self):
        return self.cv2_name
    def get_cv3_name(self):
        return self.cv3_name
    
    def get_hills(self):
        return self.hills
    
    def get_number_of_cvs(self):
        return self.cvs
    
    def get_sigma1(self):
        return self.sigma1
    def get_sigma2(self):
        return self.sigma2
    def get_sigma3(self):
        return self.sigma3
    
    def get_heights(self):
        return(self.heights)

class Fes: 
    """
    Object of this class is created to compute the free energy surface corresponding to the provided Hills object. 
    Command:
    ```python
    fes = metadynminer.Fes(hills=hillsfile)
    ```
    parameters:
    
    * hills = Hills object
    
    * resolution (default=256) = should be positive integer, controls the resolution of FES
    
    * original (default=False) = boolean, if False, FES will be calculated using very fast, but not
    'exact' Bias Sum Algorithm
                                        if True, FES will be calculated with slower algorithm, but it will be exactly the same as FES calculated 
                                        with PLUMED sum_hills function
                                        
    * cv1range, cv2range, cv3range = lists of two numbers, defining lower and upper bound of the respective CV (in the units of the CVs)
    """
    def __init__(self, hills=None, resolution=256, original=False, \
                 calculate_new_fes=True, cv1range=None, cv2range=None, cv3range=None, \
                 time_min=0, time_max=None):
        self.res = resolution
        self.cv1range = cv1range
        self.cv2range = cv2range
        self.cv3range = cv3range
        if hills != None:
            self.hills = hills
            self.cvs = hills.get_number_of_cvs()
            self.heights = hills.get_heights()
            self.periodic = hills.get_periodic()
            self.biasf = hills.biasf
            
            if cv1range!=None and len(cv1range) != 2:
                print("Error: You have to specify CV1 range as a list of two values. ")
            if cv2range!=None and len(cv2range) != 2:
                print("Error: You have to specify CV2 range as a list of two values. ")
            if cv3range!=None and len(cv3range) != 2:
                print("Error: You have to specify CV3 range as a list of two values. ")
            
            if self.cvs >= 1:
                self.cv1 = hills.get_cv1()
                self.s1 = hills.get_sigma1()

                self.cv1min = np.min(self.cv1) - 1e-8
                self.cv1max = np.max(self.cv1) + 1e-8

                self.cv1_name = hills.get_cv1_name()
                self.cv1per = hills.get_cv1per()
                
                if not original:
                    if ((np.max(self.s1)/np.min(self.s1))>1.00000001):
                        print("""Error: Bias sum algorithm only works for hills files 
                        in which all hills have the same width. 
                        For this file, you need the slower but exact, algorithm, to do that, 
                        set the argument 'original' to True.""")

            if self.cvs >= 2:
                self.cv2 = hills.get_cv2()
                self.s2 = hills.get_sigma2()

                self.cv2min = np.min(self.cv2) - 1e-8
                self.cv2max = np.max(self.cv2) + 1e-8

                self.cv2_name = hills.get_cv2_name()
                self.cv2per = hills.get_cv2per()
                
                if not original:
                    if ((np.max(self.s2)/np.min(self.s2))>1.00000001):
                        print("""Error: Bias sum algorithm only works for hills files 
                        in which all hills have the same width. 
                        For this file, you need the slower but exact, algorithm, to do that, 
                        set the argument 'original' to True.""")

            if self.cvs == 3:
                self.cv3 = hills.get_cv3()
                self.s3 = hills.get_sigma3()

                self.cv3min = np.min(self.cv3) - 1e-8
                self.cv3max = np.max(self.cv3) + 1e-8

                self.cv3_name = hills.get_cv3_name()
                self.cv3per = hills.get_cv3per()
                
                if not original:
                    if ((np.max(self.s3)/np.min(self.s3))>1.00000001):
                        print("""Error: Bias sum algorithm only works for hills files 
                        in which all hills have the same width of given CV. 
                        For this file, you need the slower but exact, algorithm, to do that, 
                        set the argument 'original' to True.""")
            if time_max != None:     
                if time_max <= time_min:
                    print("Error: End time is lower than start time")
                if time_max > len(self.cv1):
                    time_max = len(self.cv1)
                    print(f"Error: End time {time_max} is higher than number of lines in HILLS file {len(self.cv1)}, which will be used instead. ")
            
            if calculate_new_fes:
                if not original:
                    self.makefes(resolution, cv1range, cv2range, cv3range, time_min, time_max)
                else:
                    self.makefes2(resolution, cv1range, cv2range, cv3range, time_min, time_max)
                        
        
    def makefes(self, resolution, cv1range, cv2range, cv3range, time_min, time_max):
        """
        Function used internally for summing hills in Hills object with the fast Bias Sum Algorithm. 
        """
        self.res = resolution
        #if self.res % 2 == 0:
        #    self.res += 1
                
        if self.cvs == 1:
            if cv1range == None:
                if self.periodic[0]:
                    cv1min = self.cv1per[0]
                    cv1max = self.cv1per[1]
                else:
                    cv1min = self.cv1min
                    cv1max = self.cv1max
                    cv1range = self.cv1max-self.cv1min
                    cv1min -= cv1range*0.15          
                    cv1max += cv1range*0.15
            else:
                cv1min = cv1range[0]
                cv1max = cv1range[1]
                self.cv1range = cv1range
            cv1_fes_range = cv1max-cv1min
                
            cv1bin = np.ceil((self.cv1-cv1min)*(self.res)/(cv1_fes_range))
            cv1bin = cv1bin.astype(int)
            s1res = (self.s1[0]*self.res)/(cv1max - cv1min)
            self.cv1bin = cv1bin
            gauss_res = 8*s1res
            gauss_res = int(gauss_res)
            if gauss_res%2 == 0:
                gauss_res += 1
            
            gauss_center = int((gauss_res-1)/2)+1
            gauss = np.zeros((gauss_res))
            for i in range(gauss_res):
                #dp2 = ((i+1)-gauss_center)**2/(2*s1res**2)
                #if dp2 < 6.25:
                #    gauss[int(i)] = -np.exp(-dp2) * 1.00193418799744762399 - 0.00193418799744762399
                gauss[int(i)] = -np.exp(-((i+1)-gauss_center)**2/(2*s1res**2))
                
            fes = np.zeros((self.res))
            
            for line in range(len(cv1bin)):
                if (line) % 500 == 0:
                    print(f"Constructing free energy surface: {((line+1)/len(cv1bin)):.1%} finished", end="\r")
                
                #fes_center = int((self.res-1)/2)
                gauss_center_to_end = int((gauss_res-1)/2)
                
                fes_to_edit_cv1 = [cv1bin[line]-1-gauss_center_to_end,
                                   cv1bin[line]-1+gauss_center_to_end]
                fes_crop_cv1 = [max(0,fes_to_edit_cv1[0]),min(self.res-1,fes_to_edit_cv1[1])]
                
                gauss_crop_cv1 = [max(0,gauss_center_to_end-(cv1bin[line]-1)),
                                      gauss_res-1-max(0,(cv1bin[line]-1)+gauss_center_to_end-self.res+1)]
                
                fes[fes_crop_cv1[0]:fes_crop_cv1[1]+1]\
                        += gauss[gauss_crop_cv1[0]:gauss_crop_cv1[1]+1]\
                        * self.heights[line]
                
                if self.periodic[0]:
                    if cv1bin[line] < gauss_center_to_end:
                        fes_crop_cv1_p = [self.res-1+(cv1bin[line]-gauss_center_to_end),self.res-1]
                        gauss_crop_cv1_p = [0,gauss_center_to_end-cv1bin[line]]
                        fes[fes_crop_cv1_p[0]:fes_crop_cv1_p[1]+1]\
                                    += gauss[gauss_crop_cv1_p[0]:gauss_crop_cv1_p[1]+1]\
                                    * self.heights[line]
                    
                    if cv1bin[line] > (self.res-gauss_center_to_end):
                        fes_crop_cv1_p = [0,gauss_center_to_end+cv1bin[line]-self.res-1]
                        gauss_crop_cv1_p = [gauss_res-(gauss_center_to_end+cv1bin[line]-self.res),gauss_res-1]
                        fes[fes_crop_cv1_p[0]:fes_crop_cv1_p[1]+1]\
                                    += gauss[gauss_crop_cv1_p[0]:gauss_crop_cv1_p[1]+1]\
                                    * self.heights[line]
            print("\n")
            fes = fes-np.min(fes)
            self.fes = np.array(fes)
            
            
        elif self.cvs == 2:
            if cv1range == None:
                if self.periodic[0]:
                    cv1min = self.cv1per[0]
                    cv1max = self.cv1per[1]
                else:
                    cv1min = self.cv1min
                    cv1max = self.cv1max
                    cv1range = self.cv1max-self.cv1min
                    cv1min -= cv1range*0.15          
                    cv1max += cv1range*0.15
            else:
                cv1min = cv1range[0]
                cv1max = cv1range[1]
                self.cv1range = cv1range
            cv1_fes_range = cv1max-cv1min
            
            if cv2range == None:
                if self.periodic[1]:
                    cv2min = self.cv2per[0]
                    cv2max = self.cv2per[1]
                else:
                    cv2min = self.cv2min
                    cv2max = self.cv2max
                    cv2range = self.cv2max-self.cv2min
                    cv2min -= cv2range*0.15          
                    cv2max += cv2range*0.15
            else:
                cv2min = cv2range[0]
                cv2max = cv2range[1]
                self.cv2range = cv2range
            cv2_fes_range = cv2max-cv2min
            
            cv1bin = np.ceil((self.cv1-cv1min)*self.res/(cv1max-cv1min))
            cv2bin = np.ceil((self.cv2-cv2min)*self.res/(cv2max-cv2min))
                        
            cv1bin = cv1bin.astype(int)
            cv2bin = cv2bin.astype(int)
            
            s1res = (self.s1[0]*self.res)/(cv1max - cv1min)
            s2res = (self.s2[0]*self.res)/(cv2max - cv2min)
            
            gauss_res = max(8*s1res, 8*s2res)
            gauss_res = int(gauss_res)
            if gauss_res%2 == 0:
                gauss_res += 1
            
            gauss_center = int((gauss_res-1)/2)+1
            gauss = np.zeros((gauss_res,gauss_res))
            for i in range(gauss_res):
                for j in range(gauss_res):
                    #dp2 = ((i+1)-gauss_center)**2/(2*s1res**2) + ((j+1)-gauss_center)**2/(2*s2res**2)
                    #if dp2 < 6.25:
                    #    gauss[int(i), int(j)] = -np.exp(-dp2) * 1.00193418799744762399 - 0.00193418799744762399
                    gauss[int(i), int(j)] = -np.exp(-(((i+1)-gauss_center)**2/(2*s1res**2) + ((j+1)-gauss_center)**2/(2*s2res**2)))
            
            fes = np.zeros((self.res,self.res))
            for line in range(len(cv1bin)):
                if (line) % 500 == 0:
                    print(f"Constructing free energy surface: {((line+1)/len(cv1bin)):.1%} finished", end="\r")
                
                #fes_center = int((self.res-1)/2)
                gauss_center_to_end = int((gauss_res-1)/2)
                #print(f"\ng_res: {gauss_res}, gauss_center_to_end: {gauss_center_to_end}")
                
                fes_to_edit_cv1 = [cv1bin[line]-1-gauss_center_to_end,
                                   cv1bin[line]-1+gauss_center_to_end]
                fes_to_edit_cv2 = [cv2bin[line]-1-gauss_center_to_end,
                                   cv2bin[line]-1+gauss_center_to_end]
                fes_crop_cv1 = [max(0,fes_to_edit_cv1[0]),min(self.res-1,fes_to_edit_cv1[1])]
                fes_crop_cv2 = [max(0,fes_to_edit_cv2[0]),min(self.res-1,fes_to_edit_cv2[1])]
                
                gauss_crop_cv1 = [max(0,gauss_center_to_end-(cv1bin[line]-1)),
                                      gauss_res-1-max(0,(cv1bin[line]-1)+gauss_center_to_end-self.res+1)]
                gauss_crop_cv2 = [max(0,gauss_center_to_end-(cv2bin[line]-1)),
                                      gauss_res-1-max(0,(cv2bin[line]-1)+gauss_center_to_end-self.res+1)]
                
                fes[fes_crop_cv1[0]:fes_crop_cv1[1]+1,fes_crop_cv2[0]:fes_crop_cv2[1]+1]\
                        += gauss[gauss_crop_cv1[0]:gauss_crop_cv1[1]+1,gauss_crop_cv2[0]:gauss_crop_cv2[1]+1]\
                        * self.heights[line]
                
                if self.periodic[0]:
                    if cv1bin[line] < gauss_center_to_end:
                        fes_crop_cv1_p = [self.res-1+(cv1bin[line]-gauss_center_to_end),self.res-1]
                        gauss_crop_cv1_p = [0,gauss_center_to_end-cv1bin[line]]
                        fes[fes_crop_cv1_p[0]:fes_crop_cv1_p[1]+1,fes_crop_cv2[0]:fes_crop_cv2[1]+1]\
                                    += gauss[gauss_crop_cv1_p[0]:gauss_crop_cv1_p[1]+1,gauss_crop_cv2[0]:gauss_crop_cv2[1]+1]\
                                    * self.heights[line]
                    
                    if cv1bin[line] > (self.res-gauss_center_to_end):
                        fes_crop_cv1_p = [0,gauss_center_to_end+cv1bin[line]-self.res-1]
                        gauss_crop_cv1_p = [gauss_res-(gauss_center_to_end+cv1bin[line]-self.res),gauss_res-1]
                        fes[fes_crop_cv1_p[0]:fes_crop_cv1_p[1]+1,fes_crop_cv2[0]:fes_crop_cv2[1]+1]\
                                    += gauss[gauss_crop_cv1_p[0]:gauss_crop_cv1_p[1]+1,gauss_crop_cv2[0]:gauss_crop_cv2[1]+1]\
                                    * self.heights[line]
                
                if self.periodic[1]:
                    if cv2bin[line] < gauss_center_to_end:
                        fes_crop_cv2_p = [self.res-1+(cv2bin[line]-gauss_center_to_end),self.res-1]
                        gauss_crop_cv2_p = [0,gauss_center_to_end-cv2bin[line]]
                        fes[fes_crop_cv1[0]:fes_crop_cv1[1]+1,fes_crop_cv2_p[0]:fes_crop_cv2_p[1]+1]\
                                    += gauss[gauss_crop_cv1[0]:gauss_crop_cv1[1]+1,gauss_crop_cv2_p[0]:gauss_crop_cv2_p[1]+1]\
                                    * self.heights[line]
                    
                    if cv2bin[line] > (self.res-gauss_center_to_end):
                        fes_crop_cv2_p = [0,gauss_center_to_end+cv2bin[line]-self.res-1]
                        gauss_crop_cv2_p = [gauss_res-(gauss_center_to_end+cv2bin[line]-self.res),gauss_res-1]
                        fes[fes_crop_cv1[0]:fes_crop_cv1[1]+1,fes_crop_cv2_p[0]:fes_crop_cv2_p[1]+1]\
                                    += gauss[gauss_crop_cv1[0]:gauss_crop_cv1[1]+1,gauss_crop_cv2_p[0]:gauss_crop_cv2_p[1]+1]\
                                    * self.heights[line]
                
                if self.periodic[0] and self.periodic[1]:
                    if ((cv1bin[line] < gauss_center_to_end) or (cv1bin[line] > (self.res-gauss_center_to_end))) \
                            and ((cv2bin[line] < gauss_center_to_end) or (cv2bin[line] > (self.res-gauss_center_to_end))):
                        fes[fes_crop_cv1_p[0]:fes_crop_cv1_p[1]+1,fes_crop_cv2_p[0]:fes_crop_cv2_p[1]+1]\
                                    += gauss[gauss_crop_cv1_p[0]:gauss_crop_cv1_p[1]+1,gauss_crop_cv2_p[0]:gauss_crop_cv2_p[1]+1]\
                                    * self.heights[line]
            print("\n")
            fes = fes-np.min(fes)
            self.fes = np.array(fes)
        elif self.cvs == 3:
            if cv1range == None:
                if self.periodic[0]:
                    cv1min = self.cv1per[0]
                    cv1max = self.cv1per[1]
                else:
                    cv1min = self.cv1min
                    cv1max = self.cv1max
                    cv1range = self.cv1max-self.cv1min
                    cv1min -= cv1range*0.15          
                    cv1max += cv1range*0.15
            else:
                cv1min = cv1range[0]
                cv1max = cv1range[1]
                self.cv1range = cv1range
            cv1_fes_range = cv1max-cv1min
            
            if cv2range == None:
                if self.periodic[1]:
                    cv2min = self.cv2per[0]
                    cv2max = self.cv2per[1]
                else:
                    cv2min = self.cv2min
                    cv2max = self.cv2max
                    cv2range = self.cv2max-self.cv2min
                    cv2min -= cv2range*0.15          
                    cv2max += cv2range*0.15
            else:
                cv2min = cv2range[0]
                cv2max = cv2range[1]
                self.cv2range = cv2range
            cv2_fes_range = cv2max-cv2min
            
            if cv1range == None:
                if self.periodic[2]:
                    cv3min = self.cv3per[0]
                    cv3max = self.cv3per[1]
                else:
                    cv3min = self.cv3min
                    cv3max = self.cv3max
                    cv3range = self.cv3max-self.cv3min
                    cv3min -= cv3range*0.15          
                    cv3max += cv3range*0.15
            else:
                cv3min = cv3range[0]
                cv3max = cv3range[1]
                self.cv3range = cv3range
            cv3_fes_range = cv3max-cv3min
            
            cv1bin = np.ceil((self.cv1-cv1min)*self.res/(cv1max-cv1min))
            cv2bin = np.ceil((self.cv2-cv2min)*self.res/(cv2max-cv2min))
            cv3bin = np.ceil((self.cv3-cv3min)*self.res/(cv3max-cv3min))
                        
            cv1bin = cv1bin.astype(int)
            cv2bin = cv2bin.astype(int)
            cv3bin = cv3bin.astype(int)
            
            s1res = (self.s1[0]*self.res)/(cv1max - cv1min)
            s2res = (self.s2[0]*self.res)/(cv2max - cv2min)
            s3res = (self.s3[0]*self.res)/(cv3max - cv3min)
            
            gauss_res = max(10*s1res, 10*s2res, 10*s3res)
            gauss_res = int(gauss_res)
            if gauss_res%2 == 0:
                gauss_res += 1
            gauss_center = int((gauss_res-1)/2)+1
            gauss = np.zeros((gauss_res,gauss_res,gauss_res))
            for i in range(gauss_res):
                for j in range(gauss_res):
                    for k in range(gauss_res):
                        #dp2 = ((i+1)-gauss_center)**2/(2*s1res**2) + ((j+1)-gauss_center)**2/(2*s2res**2) + ((k+1)-gauss_center)**2/(2*s3res**2)
                        #if dp2 < 6.25:
                        #    gauss[int(i), int(j), int(k)] = -np.exp(-dp2) * 1.00193418799744762399 - 0.00193418799744762399
                        gauss[int(i), int(j), int(k)] = -np.exp(-(((i+1)-gauss_center)**2/(2*s1res**2) + 
                                                                  ((j+1)-gauss_center)**2/(2*s2res**2) + 
                                                                  ((k+1)-gauss_center)**2/(2*s3res**2)))
            
            fes = np.zeros((self.res, self.res, self.res))
            
            for line in range(len(cv1bin)):
                if (line) % 500 == 0:
                    print(f"Constructing free energy surface: {((line+1)/len(cv1bin)):.1%} finished", end="\r")
                
                #fes_center = int((self.res-1)/2)
                gauss_center_to_end = int((gauss_res-1)/2)
                
                fes_to_edit_cv1 = [cv1bin[line]-1-gauss_center_to_end,
                                   cv1bin[line]-1+gauss_center_to_end]
                fes_to_edit_cv2 = [(cv2bin[line]-1)-gauss_center_to_end,
                                   (cv2bin[line]-1)+gauss_center_to_end]
                fes_to_edit_cv3 = [(cv3bin[line]-1)-gauss_center_to_end,
                                   (cv3bin[line]-1)+gauss_center_to_end]
                fes_crop_cv1 = [max(0,fes_to_edit_cv1[0]),min(self.res-1,fes_to_edit_cv1[1])]
                fes_crop_cv2 = [max(0,fes_to_edit_cv2[0]),min(self.res-1,fes_to_edit_cv2[1])]
                fes_crop_cv3 = [max(0,fes_to_edit_cv3[0]),min(self.res-1,fes_to_edit_cv3[1])]
                
                gauss_crop_cv1 = [max(0,gauss_center_to_end-(cv1bin[line]-1)),
                                      gauss_res-1-max(0,(cv1bin[line]-1)+gauss_center_to_end-self.res+1)]
                gauss_crop_cv2 = [max(0,gauss_center_to_end-(cv2bin[line]-1)),
                                      gauss_res-1-max(0,(cv2bin[line]-1)+gauss_center_to_end-self.res+1)]
                gauss_crop_cv3 = [max(0,gauss_center_to_end-(cv3bin[line]-1)),
                                      gauss_res-1-max(0,(cv3bin[line]-1)+gauss_center_to_end-self.res+1)]
                
                fes[fes_crop_cv1[0]:fes_crop_cv1[1]+1,\
                    fes_crop_cv2[0]:fes_crop_cv2[1]+1,\
                    fes_crop_cv3[0]:fes_crop_cv3[1]+1]\
                        += gauss[gauss_crop_cv1[0]:gauss_crop_cv1[1]+1,\
                                 gauss_crop_cv2[0]:gauss_crop_cv2[1]+1,\
                                 gauss_crop_cv3[0]:gauss_crop_cv3[1]+1]\
                        * self.heights[line]
                
                if self.periodic[0]:
                    if cv1bin[line] < gauss_center_to_end:
                        fes_crop_cv1_p = [self.res-1+(cv1bin[line]-gauss_center_to_end),self.res-1]
                        gauss_crop_cv1_p = [0,gauss_center_to_end-cv1bin[line]]
                        fes[fes_crop_cv1_p[0]:fes_crop_cv1_p[1]+1,\
                            fes_crop_cv2[0]:fes_crop_cv2[1]+1,\
                            fes_crop_cv3[0]:fes_crop_cv3[1]+1]\
                                    += gauss[gauss_crop_cv1_p[0]:gauss_crop_cv1_p[1]+1,\
                                             gauss_crop_cv2[0]:gauss_crop_cv2[1]+1,\
                                             gauss_crop_cv3[0]:gauss_crop_cv3[1]+1]\
                                    * self.heights[line]
                    
                    if cv1bin[line] > (self.res-gauss_center_to_end):
                        fes_crop_cv1_p = [0,gauss_center_to_end+cv1bin[line]-self.res-1]
                        gauss_crop_cv1_p = [gauss_res-(gauss_center_to_end+cv1bin[line]-self.res),gauss_res-1]
                        fes[fes_crop_cv1_p[0]:fes_crop_cv1_p[1]+1,\
                            fes_crop_cv2[0]:fes_crop_cv2[1]+1,\
                            fes_crop_cv3[0]:fes_crop_cv3[1]+1]\
                                    += gauss[gauss_crop_cv1_p[0]:gauss_crop_cv1_p[1]+1,\
                                             gauss_crop_cv2[0]:gauss_crop_cv2[1]+1,\
                                             gauss_crop_cv3[0]:gauss_crop_cv3[1]+1]\
                                    * self.heights[line]
                
                if self.periodic[1]:
                    if cv2bin[line] < gauss_center_to_end:
                        fes_crop_cv2_p = [self.res-1+(cv2bin[line]-gauss_center_to_end),self.res-1]
                        gauss_crop_cv2_p = [0,gauss_center_to_end-cv2bin[line]]
                        fes[fes_crop_cv1[0]:fes_crop_cv1[1]+1,\
                            fes_crop_cv2_p[0]:fes_crop_cv2_p[1]+1,\
                            fes_crop_cv3[0]:fes_crop_cv3[1]+1]\
                                    += gauss[gauss_crop_cv1[0]:gauss_crop_cv1[1]+1,\
                                             gauss_crop_cv2_p[0]:gauss_crop_cv2_p[1]+1,\
                                             gauss_crop_cv3[0]:gauss_crop_cv3[1]+1]\
                                    * self.heights[line]
                    
                    if cv2bin[line] > (self.res-gauss_center_to_end):
                        fes_crop_cv2_p = [0,gauss_center_to_end+cv2bin[line]-self.res-1]
                        gauss_crop_cv2_p = [gauss_res-(gauss_center_to_end+cv2bin[line]-self.res),gauss_res-1]
                        fes[fes_crop_cv1[0]:fes_crop_cv1[1]+1,\
                            fes_crop_cv2_p[0]:fes_crop_cv2_p[1]+1,\
                            fes_crop_cv3[0]:fes_crop_cv3[1]+1]\
                                    += gauss[gauss_crop_cv1[0]:gauss_crop_cv1[1]+1,\
                                             gauss_crop_cv2_p[0]:gauss_crop_cv2_p[1]+1,\
                                             gauss_crop_cv3[0]:gauss_crop_cv3[1]+1]\
                                    * self.heights[line]
                if self.periodic[2]:
                    if cv3bin[line] < gauss_center_to_end:
                        fes_crop_cv3_p = [self.res-1+(cv3bin[line]-gauss_center_to_end),self.res-1]
                        gauss_crop_cv3_p = [0,gauss_center_to_end-cv3bin[line]]
                        fes[fes_crop_cv1[0]:fes_crop_cv1[1]+1,\
                            fes_crop_cv2[0]:fes_crop_cv2[1]+1,\
                            fes_crop_cv3_p[0]:fes_crop_cv3_p[1]+1]\
                                    += gauss[gauss_crop_cv1[0]:gauss_crop_cv1[1]+1,\
                                             gauss_crop_cv2[0]:gauss_crop_cv2[1]+1,\
                                             gauss_crop_cv3_p[0]:gauss_crop_cv3_p[1]+1]\
                                    * self.heights[line]
                    
                    if cv3bin[line] > (self.res-gauss_center_to_end):
                        fes_crop_cv3_p = [0,gauss_center_to_end+cv3bin[line]-self.res-1]
                        gauss_crop_cv3_p = [gauss_res-(gauss_center_to_end+cv3bin[line]-self.res),gauss_res-1]
                        fes[fes_crop_cv1[0]:fes_crop_cv1[1]+1,\
                            fes_crop_cv2[0]:fes_crop_cv2[1]+1,\
                            fes_crop_cv3_p[0]:fes_crop_cv3_p[1]+1]\
                                    += gauss[gauss_crop_cv1[0]:gauss_crop_cv1[1]+1,\
                                             gauss_crop_cv2[0]:gauss_crop_cv2[1]+1,\
                                             gauss_crop_cv3_p[0]:gauss_crop_cv3_p[1]+1]\
                                    * self.heights[line]
                
                if self.periodic[0] and self.periodic[1]:
                    if ((cv1bin[line] < gauss_center_to_end) or (cv1bin[line] > (self.res-gauss_center_to_end))) \
                            and ((cv2bin[line] < gauss_center_to_end) or (cv2bin[line] > (self.res-gauss_center_to_end))):
                        fes[fes_crop_cv1_p[0]:fes_crop_cv1_p[1]+1,\
                            fes_crop_cv2_p[0]:fes_crop_cv2_p[1]+1,\
                            fes_crop_cv3[0]:fes_crop_cv3[1]+1]\
                                    += gauss[gauss_crop_cv1_p[0]:gauss_crop_cv1_p[1]+1,\
                                             gauss_crop_cv2_p[0]:gauss_crop_cv2_p[1]+1,\
                                             gauss_crop_cv3[0]:gauss_crop_cv3[1]+1]\
                                    * self.heights[line]
                
                if self.periodic[0] and self.periodic[2]:
                    if ((cv1bin[line] < gauss_center_to_end) or (cv1bin[line] > (self.res-gauss_center_to_end))) \
                            and ((cv3bin[line] < gauss_center_to_end) or (cv3bin[line] > (self.res-gauss_center_to_end))):
                        fes[fes_crop_cv1_p[0]:fes_crop_cv1_p[1]+1,\
                            fes_crop_cv2[0]:fes_crop_cv2[1]+1,\
                            fes_crop_cv3_p[0]:fes_crop_cv3_p[1]+1]\
                                    += gauss[gauss_crop_cv1_p[0]:gauss_crop_cv1_p[1]+1,\
                                             gauss_crop_cv2[0]:gauss_crop_cv2[1]+1,\
                                             gauss_crop_cv3_p[0]:gauss_crop_cv3_p[1]+1]\
                                    * self.heights[line]
                
                if self.periodic[1] and self.periodic[2]:
                    if ((cv2bin[line] < gauss_center_to_end) or (cv2bin[line] > (self.res-gauss_center_to_end))) \
                            and ((cv3bin[line] < gauss_center_to_end) or (cv3bin[line] > (self.res-gauss_center_to_end))):
                        fes[fes_crop_cv1[0]:fes_crop_cv1[1]+1,\
                            fes_crop_cv2_p[0]:fes_crop_cv2_p[1]+1,\
                            fes_crop_cv3_p[0]:fes_crop_cv3_p[1]+1]\
                                    += gauss[gauss_crop_cv1[0]:gauss_crop_cv1[1]+1,\
                                             gauss_crop_cv2_p[0]:gauss_crop_cv2_p[1]+1,\
                                             gauss_crop_cv3_p[0]:gauss_crop_cv3_p[1]+1]\
                                    * self.heights[line]
                
                if self.periodic[0] and self.periodic[1] and self.periodic[2]:
                    if ((cv1bin[line] < gauss_center_to_end) or (cv1bin[line] > (self.res-gauss_center_to_end)))\
                            and ((cv2bin[line] < gauss_center_to_end) or (cv2bin[line] > (self.res-gauss_center_to_end))) \
                            and ((cv3bin[line] < gauss_center_to_end) or (cv3bin[line] > (self.res-gauss_center_to_end))) :
                        fes[fes_crop_cv1_p[0]:fes_crop_cv1_p[1]+1,\
                            fes_crop_cv2_p[0]:fes_crop_cv2_p[1]+1,\
                            fes_crop_cv3_p[0]:fes_crop_cv3_p[1]+1]\
                                    += gauss[gauss_crop_cv1_p[0]:gauss_crop_cv1_p[1]+1,\
                                             gauss_crop_cv2_p[0]:gauss_crop_cv2_p[1]+1,\
                                             gauss_crop_cv3_p[0]:gauss_crop_cv3_p[1]+1]\
                                    * self.heights[line]
            
            print("\n")
            fes = fes-np.min(fes)
            self.fes = np.array(fes)
        else:
            print("Fes object doesn't have supported number of CVs.")
    
    def makefes2(self, resolution, cv1range, cv2range, cv3range, time_min, time_max):
        """
        Function internally used to sum Hills in the same way as Plumed sum_hills. 
        """
        
        self.res = resolution
        
        if self.cvs == 1:
            if cv1range==None:
                if self.periodic[0]:
                    cv1min = self.cv1per[0]
                    cv1max = self.cv1per[1]
                    cv1_fes_range = np.abs(self.cv1per[1]-self.cv1per[0])
                else:
                    cv1range = self.cv1max-self.cv1min
                    cv1min = self.cv1min
                    cv1max = self.cv1max
                    cv1min -= cv1range*0.15          
                    cv1max += cv1range*0.15
                    cv1_fes_range = cv1max - cv1min
            else:
                cv1min = cv1range[0]
                cv1max = cv1range[1]
                self.cv1range = cv1range
                cv1_fes_range = cv1max-cv1min
            
            fes = np.zeros((self.res))
            
            progress = 0
            max_progress = self.res ** self.cvs
            
            for x in range(self.res):
                progress += 1
                if (progress) % 200 == 0:
                    print(f"Constructing free energy surface: {(progress/max_progress):.2%} finished", end="\r")
                
                dist_cv1 = self.cv1-(cv1min+(x)*cv1_fes_range/(self.res))
                if self.periodic[0]:
                    dist_cv1[dist_cv1<-0.5*cv1_fes_range] += cv1_fes_range
                    dist_cv1[dist_cv1>+0.5*cv1_fes_range] -= cv1_fes_range
                
                dp2 = dist_cv1**2/(2*self.s1**2)
                tmp = np.zeros(self.cv1.shape)
                tmp[dp2<6.25] = self.heights[dp2<6.25] * (np.exp(-dp2[dp2<6.25]) * 1.00193418799744762399 - 0.00193418799744762399)
                fes[x] = -tmp.sum()
                    
            fes = fes - np.min(fes)
            self.fes = np.array(fes)
            print("\n")
            
        elif self.cvs == 2:
            if cv1range==None:
                if self.periodic[0]:
                    cv1min = self.cv1per[0]
                    cv1max = self.cv1per[1]
                    cv1_fes_range = np.abs(self.cv1per[1]-self.cv1per[0])
                else:
                    cv1range = self.cv1max-self.cv1min
                    cv1min = self.cv1min
                    cv1max = self.cv1max
                    cv1min -= cv1range*0.15          
                    cv1max += cv1range*0.15
                    cv1_fes_range = cv1max - cv1min
            else:
                cv1min = cv1range[0]
                cv1max = cv1range[1]
                self.cv1range = cv1range
                cv1_fes_range = cv1max-cv1min
            
            if cv2range == None:
                if self.periodic[1]:
                    cv2min = self.cv2per[0]
                    cv2max = self.cv2per[1]
                    cv2_fes_range = np.abs(self.cv2per[1]-self.cv2per[0])
                else:
                    cv2range = self.cv2max-self.cv2min
                    cv2min = self.cv2min
                    cv2max = self.cv2max
                    cv2min -= cv2range*0.15          
                    cv2max += cv2range*0.15
                    cv2_fes_range = cv2max - cv2min
            else:
                cv2min = cv2range[0]
                cv2max = cv2range[1]
                self.cv2range = cv2range
                cv2_fes_range = cv2max-cv2min
            
            fes = np.zeros((self.res, self.res))
            
            progress = 0
            max_progress = self.res ** self.cvs
            
            for x in range(self.res):
                dist_cv1 = self.cv1-(cv1min+(x)*cv1_fes_range/(self.res))
                if self.periodic[0]:
                    dist_cv1[dist_cv1<-0.5*cv1_fes_range] += cv1_fes_range
                    dist_cv1[dist_cv1>+0.5*cv1_fes_range] -= cv1_fes_range
                    
                for y in range(self.res):
                    progress += 1
                    if (progress) % 200 == 0:
                        print(f"Constructing free energy surface: {(progress/max_progress):.2%} finished", end="\r")
                    
                    dist_cv2 = self.cv2-(cv2min+(y)*cv2_fes_range/(self.res))
                    if self.periodic[1]:
                        dist_cv2[dist_cv2<-0.5*cv2_fes_range] += cv2_fes_range
                        dist_cv2[dist_cv2>+0.5*cv2_fes_range] -= cv2_fes_range
                        
                    dp2 = dist_cv1**2/(2*self.s1**2) + dist_cv2**2/(2*self.s2**2)
                    tmp = np.zeros(self.cv1.shape)
                    tmp[dp2<6.25] = self.heights[dp2<6.25] * (np.exp(-dp2[dp2<6.25]) * 1.00193418799744762399 - 0.00193418799744762399)
                    fes[x,y] = -tmp.sum()
                    
            fes = fes - np.min(fes)
            self.fes = np.array(fes)
            print("\n")
            
        elif self.cvs == 3:
            if cv1range==None:
                if self.periodic[0]:
                    cv1min = self.cv1per[0]
                    cv1max = self.cv1per[1]
                    cv1_fes_range = np.abs(self.cv1per[1]-self.cv1per[0])
                else:
                    cv1range = self.cv1max-self.cv1min
                    cv1min = self.cv1min
                    cv1max = self.cv1max
                    cv1min -= cv1range*0.15          
                    cv1max += cv1range*0.15
                    cv1_fes_range = cv1max - cv1min
            else:
                cv1min = cv1range[0]
                cv1max = cv1range[1]
                self.cv1range = cv1range
                cv1_fes_range = cv1max-cv1min
            
            if cv2range == None:
                if self.periodic[1]:
                    cv2min = self.cv2per[0]
                    cv2max = self.cv2per[1]
                    cv2_fes_range = np.abs(self.cv2per[1]-self.cv2per[0])
                else:
                    cv2range = self.cv2max-self.cv2min
                    cv2min = self.cv2min
                    cv2max = self.cv2max
                    cv2min -= cv2range*0.15          
                    cv2max += cv2range*0.15
                    cv2_fes_range = cv2max - cv2min
            else:
                cv2min = cv2range[0]
                cv2max = cv2range[1]
                self.cv2range = cv2range
                cv2_fes_range = cv2max-cv2min
            
            if cv3range == None:
                if self.periodic[2]:
                    cv3min = self.cv3per[0]
                    cv3max = self.cv3per[1]
                    cv3_fes_range = np.abs(self.cv3per[1]-self.cv3per[0])
                else:
                    cv3range = self.cv3max-self.cv3min
                    cv3min = self.cv3min
                    cv3max = self.cv3max
                    cv3min -= cv3range*0.15          
                    cv3max += cv3range*0.15
                    cv3_fes_range = cv3max - cv3min
            else:
                cv3min = cv3range[0]
                cv3max = cv3range[1]
                self.cv3range = cv3range
                cv3_fes_range = cv3max-cv3min
            
            fes = np.zeros((self.res, self.res, self.res))
            
            progress = 0
            max_progress = self.res ** self.cvs
            
            for x in range(self.res):
                dist_cv1 = self.cv1-(cv1min+(x)*cv1_fes_range/(self.res))
                if self.periodic[0]:
                    dist_cv1[dist_cv1<-0.5*cv1_fes_range] += cv1_fes_range
                    dist_cv1[dist_cv1>+0.5*cv1_fes_range] -= cv1_fes_range
                    
                for y in range(self.res):
                    dist_cv2 = self.cv2-(cv2min+(y)*cv2_fes_range/(self.res))
                    if self.periodic[1]:
                        dist_cv2[dist_cv2<-0.5*cv2_fes_range] += cv2_fes_range
                        dist_cv2[dist_cv2>+0.5*cv2_fes_range] -= cv2_fes_range
                        
                    for z in range(self.res):
                        progress += 1
                        if (progress) % 200 == 0:
                            print(f"Constructing free energy surface: {(progress/max_progress):.2%} finished", end="\r")
                        
                        dist_cv3 = self.cv3-(cv3min+(z)*cv3_fes_range/(self.res))
                        if self.periodic[2]:
                            dist_cv3[dist_cv3<-0.5*cv3_fes_range] += cv3_fes_range
                            dist_cv3[dist_cv3>+0.5*cv3_fes_range] -= cv3_fes_range
                        
                        dp2 = dist_cv1**2/(2*self.s1**2) + dist_cv2**2/(2*self.s2**2) + dist_cv3**2/(2*self.s3**2)
                        tmp = np.zeros(self.cv1.shape)
                        tmp[dp2<6.25] = self.heights[dp2<6.25] * (np.exp(-dp2[dp2<6.25]) * 1.00193418799744762399 - 0.00193418799744762399)
                        fes[x,y,z] = -tmp.sum()
                        
                        
                    
            fes = fes - np.min(fes)
            self.fes = np.array(fes)
            print("\n")
        else:
            print(f"Error: unsupported number of CVs: {self.cvs}.")
        
    
    
    
    def plot(self, png_name=None, contours=True, contours_spacing=0.0, aspect = 1.0, cmap = "jet", 
                 energy_unit="kJ/mol", xlabel=None, ylabel=None, zlabel=None, label_size=12, image_size=[10,7], 
                 vmin = 0, vmax = None, opacity=0.2, levels=None):
        """
        Function used to visualize FES, based on Matplotlib and PyVista. 
        
        ```python
        fes.plot()
        ```
        
        Parameters:
        
        * png_name = String. If this parameter is supplied, the picture of FES will be saved under this name to the current working directory.
        
        * contours (default=True) = whether contours should be shown on 2D FES
        
        * contours_spacing (default=0.0) = when a positive number is set, it will be used as spacing for contours on 2D FES. 
                Otherwise, if contours=True, there will be five equally spaced contour levels.
        
        * aspect (default = 1.0) = aspect ratio of the graph. Works with 1D and 2D FES. 
        
        * cmap (default = "jet") = Matplotlib colormap used to color 2D or 3D FES
        
        * energy_unit (default="kJ/mol") = String, used in description of colorbar
        
        * xlabel, ylabel, zlabel = Strings, if provided, they will be used as labels for the graphs
        
        * labelsize (default = 12) = size of text in labels
        
        * image_size (default = [10,7]) = List of the width and height of the picture
        
        * vmin (default=0) = real number, lower bound for the colormap on 2D FES
        
        * vmax = real number, upper bound for the colormap on 2D FES
        
        * opacity (default=0.2) = number between 0 and 1, is the opacity of isosurfaces of 3D FES
        
        * levels = Here you can specify list of free energy values for isosurfaces on 3D FES. 
                        If not provided, default values from contours parameters will be used instead. 
        """
        if vmax == None:
            vmax = np.max(self.fes)+0.01 # if the addition is smaller than 0.01, the 3d plot stops working. 
            
        if contours_spacing == 0.0:
            contours_spacing = (vmax-vmin)/5.0
        
        cmap = cm.get_cmap(cmap)
        
        cmap.set_over("white")
        cmap.set_under("white")
        
        if self.cvs >= 1:
            if not self.periodic[0]:
                cv1min = self.cv1min - (self.cv1max-self.cv1min)*0.15
                cv1max = self.cv1max + (self.cv1max-self.cv1min)*0.15
            else:
                cv1min = self.cv1per[0]
                cv1max = self.cv1per[1] 
        if self.cvs >=2:
            if not self.periodic[1]:
                cv2min = self.cv2min - (self.cv2max-self.cv2min)*0.15
                cv2max = self.cv2max + (self.cv2max-self.cv2min)*0.15
            else:
                cv2min = self.cv2per[0]
                cv2max = self.cv2per[1] 
        if self.cvs == 3:
            if not self.periodic[2]:
                cv3min = self.cv3min - (self.cv3max-self.cv3min)*0.15
                cv3max = self.cv3max + (self.cv3max-self.cv3min)*0.15
            else:
                cv3min = self.cv3per[0]
                cv3max = self.cv3per[1] 
        
        if self.cvs == 1:
            plt.figure(figsize=(image_size[0],image_size[1]))
            X = np.linspace(cv1min, cv1max, self.res)
            plt.plot(X, self.fes)
            if xlabel == None:
                plt.xlabel(f'CV1 - {self.cv1_name}', size=label_size)
            else:
                plt.xlabel(xlabel, size=label_size)
            if ylabel == None:
                plt.ylabel(f'free energy ({energy_unit})', size=label_size)
            else:
                plt.ylabel(ylabel, size=label_size)
            
        if self.cvs == 2:
            fig = plt.figure(figsize=(image_size[0],image_size[1]))
            plt.imshow(np.rot90(self.fes, axes=(0,1)), cmap=cmap, interpolation='nearest', 
                       extent=[cv1min, cv1max, cv2min, cv2max], 
                       aspect = (((cv1max-cv1min)/(cv2max-cv2min))/(aspect)),
                       vmin = vmin, vmax = vmax)
            cbar = plt.colorbar()
            cbar.set_label(energy_unit, size=label_size)
            if contours:
                cont = plt.contour(np.rot90(self.fes, axes=(0,1)), 
                         levels = np.arange(0, (vmax - 0.01), contours_spacing), 
                         extent=[cv1min, cv1max, cv2max, cv2min], 
                         colors = "k")
                plt.clabel(cont, levels = np.arange(0, (vmax - 0.01), contours_spacing))
            if xlabel == None:
                plt.xlabel(f'CV1 - {self.cv1_name}', size=label_size)
            else:
                plt.xlabel(xlabel, size=label_size)
            if ylabel == None:
                plt.ylabel(f'CV2 - {self.cv2_name}', size=label_size)
            else:
                plt.ylabel(ylabel, size=label_size)
        
        if self.cvs == 3:
            if xlabel == None:
                xlabel = "CV1 - " + self.cv1_name
            if ylabel == None:
                ylabel = "CV2 - " + self.cv2_name
            if zlabel == None:
                zlabel = "CV3 - " + self.cv3_name
            
            grid = pv.UniformGrid(
                dimensions=(self.res, self.res, self.res),
                spacing=((cv1max-cv1min)/self.res,(cv2max-cv2min)/self.res,(cv3max-cv3min)/self.res),
                origin=(cv1min, cv2min, cv3min)
            )
            grid["vol"] = self.fes.ravel(order="F")
            if levels == None:
                contours = grid.contour(np.arange(0, (vmax - 0.01), contours_spacing))
            else:
                contours = grid.contour(levels)
            fescolors = []
            for i in range(contours.points.shape[0]):
                fescolors.append(self.fes[int((contours.points[i,0]-cv1min)*self.res/(cv1max-cv1min)),
                                          int((contours.points[i,1]-cv2min)*self.res/(cv2max-cv2min)),
                                          int((contours.points[i,2]-cv3min)*self.res/(cv3max-cv3min))])
            #%% Visualization
            pv.set_plot_theme('document')
            p = pv.Plotter()
            p.add_mesh(contours, scalars=fescolors, opacity=opacity, cmap=cmap, show_scalar_bar=False, interpolate_before_map=True)
            p.show_grid(xlabel=xlabel, ylabel=ylabel, zlabel=zlabel)
            p.show()
            
        if png_name != None:
            plt.savefig(png_name)
        
    def set_fes(self, fes):
        self.fes = fes
        
    def surface_plot(self, cmap = "jet", 
                     energy_unit="kJ/mol", xlabel=None, ylabel=None, zlabel=None, 
                     label_size=12, image_size=[12,7], rstride=1, cstride=1, vmin = 0, vmax = None):
        """
        Function for visualization of 2D FES as 3D surface plot. For now, it is based on Matplotlib, but there are issues with interactivity. 
        
        It can be interacted with in jupyter notebook or jupyter lab in %matplotlib widget mode. Otherwise it is just static image of the 3D surface plot. 
        
        ```python
        %matplotlib widget
        fes.surface_plot()
        ```
        
        There are future plans to implement this function using PyVista. 
        Hovewer, in current version of PyVista (0.38.5) there is an issue that labels on the 3rd axis for free energy are showing wrong values. 
        """
        if self.cvs == 2:
            if self.cv1range==None:
                if self.periodic[0]:
                    cv1min = self.cv1per[0]
                    cv1max = self.cv1per[1]
                    cv1_fes_range = np.abs(self.cv1per[1]-self.cv1per[0])
                else:
                    cv1range = self.cv1max-self.cv1min
                    cv1min = self.cv1min
                    cv1max = self.cv1max
                    cv1min -= cv1range*0.15          
                    cv1max += cv1range*0.15
                    cv1_fes_range = cv1max - cv1min
            else:
                cv1min = self.cv1range[0]
                cv1max = self.cv1range[1]
                cv1_fes_range = cv1max-cv1min
            
            if self.cv2range == None:
                if self.periodic[1]:
                    cv2min = self.cv2per[0]
                    cv2max = self.cv2per[1]
                    cv2_fes_range = np.abs(self.cv2per[1]-self.cv2per[0])
                else:
                    cv2range = self.cv2max-self.cv2min
                    cv2min = self.cv2min
                    cv2max = self.cv2max
                    cv2min -= cv2range*0.15          
                    cv2max += cv2range*0.15
                    cv2_fes_range = cv2max - cv2min
            else:
                cv2min = self.cv2range[0]
                cv2max = self.cv2range[1]
                cv2_fes_range = cv2max-cv2min
            
            x = np.linspace(cv1min, cv1max, self.res)
            y = np.linspace(cv2min, cv2max, self.res)
            
            X, Y = np.meshgrid(x, y)
            Z = self.fes
            
            #grid = pv.StructuredGrid(X, Y, Z)
            #grid.plot()
            
            fig = plt.figure()
            ax = plt.axes(projection="3d")
            ax.plot_surface(X,Y,Z, cmap=cmap, rstride=rstride, cstride=cstride)
            
            if xlabel == None:
                ax.set_xlabel(f'CV1 - {self.cv1_name}', size=label_size)
            else:
                ax.set_xlabel(xlabel, size=label_size)
            if ylabel == None:
                ax.set_ylabel(f'CV2 - {self.cv2_name}', size=label_size)
            else:
                ax.set_ylabel(ylabel, size=label_size)
            if zlabel == None:
                ax.set_zlabel(f'free energy ({energy_unit})', size=label_size)
            else:
                ax.set_zlabel(zlabel, size=label_size)
        else:
            print(f"Surface plot only works for FES with exactly two CVs, and this FES has {self.cvs}")
    
    def removeCV(self, CV=None, energy_unit="kJ/mol", temp=300.0):
        """
        This function is used to remove a CV from an existing FES. The function first recalculates the FES to an array of probabilities. The probabilities 
        are summed along the CV to be removed, and resulting probability distribution with 1 less dimension is converted back to FES. 
        
        Interactivity was working in jupyter notebook/lab with "%matplotlib widget".
        
        Parameters:
        
        * CV = integer, the CV to be removed
        
        * energy_unit (default="kJ/mol") = has to be either "kJ/mol" or "kcal/mol"
        
        * temp (default=300) = temperature of the simulation in Kelvins.
        """
        CV = int(float(CV))
        print(f"Removing CV {CV}.")
        if CV > self.cvs:
            print("Error: The CV to remove is not available in this FES object.")
            return None
        if self.cvs == 1:
            print("Error: You can not remove the only CV. ")
            return None
        elif self.cvs == 2:
            if energy_unit == "kJ/mol":
                probabilities = np.exp(-1000*self.fes/8.314/temp)
                if CV == 1:
                    new_prob = np.sum(probabilities, axis=1)
                    new_fes = Fes(hills=None)
                    new_fes.fes = -8.314*temp*np.log(new_prob)/1000
                    new_fes.fes = new_fes.fes - np.min(new_fes.fes)
                    new_fes.cvs = 1
                    new_fes.res = self.res
                    new_fes.periodic = [self.periodic[1]]
                    new_fes.cv1min = self.cv2min
                    new_fes.cv1max = self.cv2max
                    new_fes.cv1_name = self.cv2_name
                    new_fes.cv1per = self.cv2per
                if CV == 2:
                    new_prob = np.sum(probabilities, axis=0)
                    new_fes = Fes(hills=None)
                    new_fes.fes = -8.314*temp*np.log(new_prob)/1000
                    new_fes.fes = new_fes.fes - np.min(new_fes.fes)
                    new_fes.cvs = 1
                    new_fes.res = self.res
                    new_fes.periodic = [self.periodic[0]]
                    new_fes.cv1min = self.cv1min
                    new_fes.cv1max = self.cv1max
                    new_fes.cv1_name = self.cv1_name
                    new_fes.cv1per = self.cv1per
                return new_fes
            elif energy_unit == "kcal/mol":
                probabilities = np.exp(-1000*4.184*self.fes/8.314/temp)
                if CV == 1:
                    new_prob = np.sum(probabilities, axis=1)
                    new_fes = Fes(hills=None)
                    new_fes.fes = -8.314*temp*np.log(new_prob)/1000/4.184
                    new_fes.fes = new_fes.fes - np.min(new_fes.fes)
                    new_fes.cvs = 1
                    new_fes.res = self.res
                    new_fes.periodic = [self.periodic[1]]
                    new_fes.cv1min = self.cv2min
                    new_fes.cv1max = self.cv2max
                    new_fes.cv1_name = self.cv2_name
                    new_fes.cv1per = self.cv2per
                if CV == 2:
                    new_prob = np.sum(probabilities, axis=0)
                    new_fes = Fes(hills=None)
                    new_fes.fes = -8.314*temp*np.log(new_prob)/1000/4.184
                    new_fes.fes = new_fes.fes - np.min(new_fes.fes)
                    new_fes.cvs = 1
                    new_fes.res = self.res
                    new_fes.periodic = [self.periodic[0]]
                    new_fes.cv1min = self.cv1min
                    new_fes.cv1max = self.cv1max
                    new_fes.cv1_name = self.cv1_name
                    new_fes.cv1per = self.cv1per
                return new_fes
            else:
                print("Error: unknown energy unit")
                return None
        elif self.cvs == 3:
            if energy_unit == "kJ/mol":
                probabilities = np.exp(-1000*self.fes/8.314/temp)
                if CV == 1:
                    new_prob = np.sum(probabilities, axis=0)
                    new_fes = Fes(hills=None)
                    new_fes.fes = -8.314*temp*np.log(new_prob)/1000
                    new_fes.fes = new_fes.fes - np.min(new_fes.fes)
                    new_fes.cvs = 2
                    new_fes.res = self.res
                    new_fes.periodic = [self.periodic[1], self.periodic[2]]
                    new_fes.cv1min = self.cv2min
                    new_fes.cv1max = self.cv2max
                    new_fes.cv2min = self.cv3min
                    new_fes.cv2max = self.cv3max
                    new_fes.cv1_name = self.cv2_name
                    new_fes.cv2_name = self.cv3_name
                    new_fes.cv1per = self.cv2per
                    new_fes.cv2per = self.cv3per
                if CV == 2:
                    new_prob = np.sum(probabilities, axis=1)
                    new_fes = Fes(hills=None)
                    new_fes.fes = -8.314*temp*np.log(new_prob)/1000
                    new_fes.fes = new_fes.fes - np.min(new_fes.fes)
                    new_fes.cvs = 2
                    new_fes.res = self.res
                    new_fes.periodic = [self.periodic[0], self.periodic[2]]
                    new_fes.cv1min = self.cv1min
                    new_fes.cv1max = self.cv1max
                    new_fes.cv2min = self.cv3min
                    new_fes.cv2max = self.cv3max
                    new_fes.cv1_name = self.cv1_name
                    new_fes.cv2_name = self.cv3_name
                    new_fes.cv1per = self.cv1per
                    new_fes.cv2per = self.cv3per
                if CV == 3:
                    new_prob = np.sum(probabilities, axis=2)
                    new_fes = Fes(hills=None)
                    new_fes.fes = -8.314*temp*np.log(new_prob)/1000
                    new_fes.fes = new_fes.fes - np.min(new_fes.fes)
                    new_fes.cvs = 2
                    new_fes.res = self.res
                    new_fes.periodic = [self.periodic[0], self.periodic[1]]
                    new_fes.cv1min = self.cv1min
                    new_fes.cv1max = self.cv1max
                    new_fes.cv2min = self.cv2min
                    new_fes.cv2max = self.cv2max
                    new_fes.cv1_name = self.cv1_name
                    new_fes.cv2_name = self.cv2_name
                    new_fes.cv1per = self.cv1per
                    new_fes.cv2per = self.cv2per
                return new_fes
            elif energy_unit == "kcal/mol":
                probabilities = np.exp(-1000*4.184*self.fes/8.314/temp)
                if CV == 1:
                    new_prob = np.sum(probabilities, axis=0)
                    new_fes = Fes(hills=None)
                    new_fes.fes = -8.314*temp*np.log(new_prob)/1000/4.184
                    new_fes.fes = new_fes.fes - np.min(new_fes.fes)
                    new_fes.cvs = 2
                    new_fes.res = self.res
                    new_fes.periodic = [self.periodic[1], self.periodic[2]]
                    new_fes.cv1min = self.cv2min
                    new_fes.cv1max = self.cv2max
                    new_fes.cv2min = self.cv3min
                    new_fes.cv2max = self.cv3max
                    new_fes.cv1_name = self.cv2_name
                    new_fes.cv2_name = self.cv3_name
                    new_fes.cv1per = self.cv2per
                    new_fes.cv2per = self.cv3per
                if CV == 2:
                    new_prob = np.sum(probabilities, axis=1)
                    new_fes = Fes(hills=None)
                    new_fes.fes = -8.314*temp*np.log(new_prob)/1000/4.184
                    new_fes.fes = new_fes.fes - np.min(new_fes.fes)
                    new_fes.cvs = 2
                    new_fes.res = self.res
                    new_fes.periodic = [self.periodic[0], self.periodic[2]]
                    new_fes.cv1min = self.cv1min
                    new_fes.cv1max = self.cv1max
                    new_fes.cv2min = self.cv3min
                    new_fes.cv2max = self.cv3max
                    new_fes.cv1_name = self.cv1_name
                    new_fes.cv2_name = self.cv3_name
                    new_fes.cv1per = self.cv1per
                    new_fes.cv2per = self.cv3per
                if CV == 3:
                    new_prob = np.sum(probabilities, axis=2)
                    new_fes = Fes(hills=None)
                    new_fes.fes = -8.314*temp*np.log(new_prob)/1000/4.184
                    new_fes.fes = new_fes.fes - np.min(new_fes.fes)
                    new_fes.cvs = 2
                    new_fes.res = self.res
                    new_fes.periodic = [self.periodic[0], self.periodic[1]]
                    new_fes.cv1min = self.cv1min
                    new_fes.cv1max = self.cv1max
                    new_fes.cv2min = self.cv2min
                    new_fes.cv2max = self.cv2max
                    new_fes.cv1_name = self.cv1_name
                    new_fes.cv2_name = self.cv2_name
                    new_fes.cv1per = self.cv1per
                    new_fes.cv2per = self.cv2per
                return new_fes
            else:
                print("Error: unknown energy unit")
                return None
    
    def make_gif(self, gif_name="FES.gif", cmap = "jet", 
                 xlabel=None, ylabel=None, zlabel=None, label_size=12, image_size=[10,7], 
                  opacity=0.2, levels=None, frames=64):
        """
        Function that generates animation of 3D FES showing different isosurfaces.
        
        ```python
        fes.make_gif()
        ```
        
        Parameters:
        
        * gif_name (default="FES.gif") = String. Name of the gif of FES that will be saved in the current working directory.
        
        * cmap (default = "jet") = Matplotlib colormap used to color the 3D FES
        
        * xlabel, ylabel, zlabel = Strings, if provided, they will be used as labels for the graph
        
        * labelsize (default = 12) = size of text in labels
        
        * image_size (default = [10,7]) = List of the width and height of the picture
        
        * opacity (default = 0.2) = number between 0 and 1, is the opacity of isosurfaces of 3D FES
        
        * levels = Here you can specify list of free energy values for isosurfaces on 3D FES. 
                If not provided, default values from contours parameters will be used instead. 
        
        * frames (default = 64) = Number of frames the animation will be made of. 
        """
        if self.cvs == 3:
            if self.cvs >= 1:
                if not self.periodic[0]:
                    cv1min = self.cv1min - (self.cv1max-self.cv1min)*0.15
                    cv1max = self.cv1max + (self.cv1max-self.cv1min)*0.15
                else:
                    cv1min = self.cv1per[0]
                    cv1max = self.cv1per[1] 
            if self.cvs >=2:
                if not self.periodic[1]:
                    cv2min = self.cv2min - (self.cv2max-self.cv2min)*0.15
                    cv2max = self.cv2max + (self.cv2max-self.cv2min)*0.15
                else:
                    cv2min = self.cv2per[0]
                    cv2max = self.cv2per[1] 
            if self.cvs == 3:
                if not self.periodic[2]:
                    cv3min = self.cv3min - (self.cv3max-self.cv3min)*0.15
                    cv3max = self.cv3max + (self.cv3max-self.cv3min)*0.15
                else:
                    cv3min = self.cv3per[0]
                    cv3max = self.cv3per[1] 
            
            values = np.linspace(np.min(self.fes)+0.01, np.max(self.fes), num=frames)
            grid = pv.UniformGrid(
                dimensions=(self.res, self.res, self.res),
                spacing=((cv1max-cv1min)/self.res,(cv2max-cv2min)/self.res,(cv3max-cv3min)/self.res),
                origin=(cv1min, cv2min, cv3min),
            )
            grid["vol"] = self.fes.ravel(order="F")
            surface = grid.contour(values[:1])
            surfaces = [grid.contour([v]) for v in values]
            surface = surfaces[0].copy()
            
            pv.set_plot_theme('document')
            plotter = pv.Plotter(off_screen=True)
            # Open a movie file
            plotter.open_gif(gif_name)

            # Add initial mesh
            plotter.add_mesh(
                surface,
                opacity=0.3,
                clim=grid.get_data_range(),
                show_scalar_bar=False,
                cmap="jet"
            )
            plotter.add_mesh(grid.outline_corners(), color="k")
            if xlabel == None and ylabel == None and zlabel == None:
                plotter.show_grid(xlabel=f"CV1 - {self.cv1_name}", ylabel=f"CV2 - {self.cv2_name}", zlabel=f"CV3 - {self.cv3_name}")
            else:
                plotter.show_grid(xlabel=xlabel, ylabel=ylabel, zlabel=zlabel)
            plotter.set_background('white')
            plotter.show(auto_close=False)

            # Run through each frame
            for surf in surfaces:
                surface.copy_from(surf)
                plotter.write_frame()  # Write this frame
            # Run through backwards
            for surf in surfaces[::-1]:
                surface.copy_from(surf)
                plotter.write_frame()  # Write this frame

            # Be sure to close the plotter when finished
            plotter.close()
        else:
            print("Error: gif_plot is only available for FES with 3 CVs.")     

            
            
class Minima():
    """
    Object of Minima class is created to find local free energy minima on FES. 
    The FES is first divided to some number of bins, 
    (the number of bins can be set with option nbins, default is 8)
    and the absolute minima is found for each bin. Then the algorithm checks 
    if this point is really a local minimum by comparing to the surrounding points of FES.
    
    The list of minima is stored as pandas dataframe. 
    
    Command:
    ```python
    minima = metadynminer.Minima(fes=f, nbins=8)
    ```
    
    List of minima can be later called like this:
    
    ```python
    print(minima.minima)
    ```
    
    Parameters:
    
    * fes = Fes object to find the minima on
    
    * nbins (default = 8) = number of bins to divide the FES
    """
    def __init__(self, fes, nbins = 8):
        self.fes = fes.fes
        self.periodic = fes.periodic
        self.cvs = fes.cvs
        self.res = fes.res

        if self.cvs >= 1:
            self.cv1_name = fes.cv1_name
            self.cv1min = fes.cv1min
            self.cv1max = fes.cv1max
            self.cv1per = fes.cv1per
        if self.cvs >= 2:
            self.cv2min = fes.cv2min
            self.cv2max = fes.cv2max
            self.cv2_name = fes.cv2_name
            self.cv2per = fes.cv2per
        if self.cvs == 3:
            self.cv3min = fes.cv3min
            self.cv3max = fes.cv3max
            self.cv3_name = fes.cv3_name
            self.cv3per = fes.cv3per
        
        self.findminima(nbins=nbins)

    def findminima(self, nbins=8):
        """
        Internal method for finding local minima on FES.
        """
        if int(nbins) != nbins:
            nbins = int(nbins)
            print(f"Number of bins must be an integer, it will be set to {nbins}.")
        if self.res%nbins != 0:
            print("Error: Resolution of FES must be divisible by number of bins.")
            return None
        if nbins > self.res/2:
            print("Error: Number of bins is too high.")
            return None
        bin_size = int(self.res/nbins)

        if self.cvs >= 1:
            if not self.periodic[0]:
                cv1min = self.cv1min - (self.cv1max-self.cv1min)*0.15
                cv1max = self.cv1max + (self.cv1max-self.cv1min)*0.15
            else:
                cv1min = self.cv1min
                cv1max = self.cv1max 
        if self.cvs >=2:
            if not self.periodic[1]:
                cv2min = self.cv2min - (self.cv2max-self.cv2min)*0.15
                cv2max = self.cv2max + (self.cv2max-self.cv2min)*0.15
            else:
                cv2min = self.cv2min
                cv2max = self.cv2max 
        if self.cvs == 3:
            if not self.periodic[2]:
                cv3min = self.cv3min - (self.cv3max-self.cv3min)*0.15
                cv3max = self.cv3max + (self.cv3max-self.cv3min)*0.15
            else:
                cv3min = self.cv3min
                cv3max = self.cv3max

        self.minima = []
        if self.cvs == 1:
            for bin1 in range(0,nbins):
                
                fes_slice = self.fes[bin1*bin_size:(bin1+1)*bin_size]
                bin_min = np.min(fes_slice)
                argmin = np.argmin(fes_slice)
                # indexes of global minimum of a bin
                bin_min_arg_cv1 = int(argmin%bin_size)
                # indexes of that minima in the original fes (indexes +1)
                min_cv1_b = int(bin_min_arg_cv1+bin1*bin_size)
                if (bin_min_arg_cv1 > 0 and bin_min_arg_cv1<(bin_size-1)):
                    min_cv1 = (((min_cv1_b+0.5)/self.res)*(cv1max-cv1min))+cv1min
                    if self.minima == []:
                        self.minima=np.array([round(bin_min, 6), int(min_cv1_b), round(min_cv1, 6)])
                    else:
                        self.minima=np.vstack((self.minima, np.array([round(bin_min, 6), int(min_cv1_b), round(min_cv1, 6)])))
                else:
                    around = []
                    min_cv1_b_low = min_cv1_b - 1
                    if min_cv1_b_low == -1:
                        if self.periodic[0]:
                            min_cv1_b_low = self.res - 1
                        else:
                            min_cv1_b_low = float("nan")

                    min_cv1_b_high = min_cv1_b + 1
                    if min_cv1_b_high == self.res:
                        if self.periodic[0]:
                            min_cv1_b_high = 0
                        else:
                            min_cv1_b_high = float("nan")

                    #1_b_low
                    if not(np.isnan(min_cv1_b_low)):
                        around.append(self.fes[min_cv1_b_low])
                    #1_b_high
                    if not(np.isnan(min_cv1_b_high)):
                        around.append(self.fes[min_cv1_b_high])
                    
                    if bin_min < np.min(around):
                        min_cv1 = (((min_cv1_b+0.5)/self.res)*(cv1max-cv1min))+cv1min
                        if self.minima == []:
                            self.minima=np.array([round(bin_min, 6), int(min_cv1_b), round(min_cv1, 6)])
                        else:
                            self.minima=np.vstack((self.minima, np.array([round(bin_min, 6), int(min_cv1_b), round(min_cv1, 6)])))
            
        elif self.cvs == 2:
            for bin1 in range(0,nbins):
                for bin2 in range(0,nbins):
                    fes_slice = self.fes[bin1*bin_size:(bin1+1)*bin_size,
                                         bin2*bin_size:(bin2+1)*bin_size]
                    bin_min = np.min(fes_slice)
                    argmin = np.argmin(fes_slice)
                    # indexes of global minimum of a bin
                    bin_min_arg = np.unravel_index(np.argmin(fes_slice), fes_slice.shape)
                    # indexes of that minima in the original fes (indexes +1)
                    min_cv1_b = int(bin_min_arg[0]+bin1*bin_size)
                    min_cv2_b = int(bin_min_arg[1]+bin2*bin_size)
                    if (bin_min_arg[0] > 0 and bin_min_arg[0]<(bin_size-1)) \
                                    and (bin_min_arg[1] > 0 and bin_min_arg[1]<(bin_size-1)):
                        min_cv1 = (((min_cv1_b+0.5)/self.res)*(cv1max-cv1min))+cv1min
                        min_cv2 = (((min_cv2_b+0.5)/self.res)*(cv2max-cv2min))+cv2min
                        if self.minima == []:
                            self.minima=np.array([round(bin_min, 6), int(min_cv1_b),\
                                                  int(min_cv2_b), round(min_cv1, 6), round(min_cv2, 6)])
                        else:
                            self.minima=np.vstack((self.minima, np.array([round(bin_min, 6), int(min_cv1_b), \
                                                                          int(min_cv2_b), round(min_cv1, 6), round(min_cv2, 6)])))
                    else:
                        around = []
                        min_cv1_b_low = min_cv1_b - 1
                        if min_cv1_b_low == -1:
                            if self.periodic[0]:
                                min_cv1_b_low = self.res - 1
                            else:
                                min_cv1_b_low = float("nan")

                        min_cv1_b_high = min_cv1_b + 1
                        if min_cv1_b_high == self.res:
                            if self.periodic[0]:
                                min_cv1_b_high = 0
                            else:
                                min_cv1_b_high = float("nan")

                        min_cv2_b_low = min_cv2_b - 1
                        if min_cv2_b_low == -1:
                            if self.periodic[0]:
                                min_cv2_b_low = self.res - 1
                            else:
                                min_cv2_b_low = float("nan")

                        min_cv2_b_high = min_cv2_b + 1
                        if min_cv2_b_high == self.res:
                            if self.periodic[0]:
                                min_cv2_b_high = 0
                            else:
                                min_cv2_b_high = float("nan")
                        #1_b_low
                        if not(np.isnan(min_cv1_b_low)):
                            if not(np.isnan(min_cv2_b_low)):
                                around.append(self.fes[min_cv1_b_low, min_cv2_b_low])
                            around.append(self.fes[min_cv1_b_low,min_cv2_b])
                            if not(np.isnan(min_cv2_b_high)):
                                around.append(self.fes[min_cv1_b_low, min_cv2_b_high])
                        #1_b
                        if not(np.isnan(min_cv2_b_low)):
                            around.append(self.fes[min_cv1_b, min_cv2_b_low])
                        if not(np.isnan(min_cv2_b_high)):
                            around.append(self.fes[min_cv1_b, min_cv2_b_high])
                        #1_b_high
                        if not(np.isnan(min_cv1_b_high)):
                            if not(np.isnan(min_cv2_b_low)):
                                around.append(self.fes[min_cv1_b_high, min_cv2_b_low])
                            around.append(self.fes[min_cv1_b_high, min_cv2_b])
                            if not(np.isnan(min_cv2_b_high)):
                                around.append(self.fes[min_cv1_b_high, min_cv2_b_high])
                        if bin_min < np.min(around):
                            min_cv1 = (((min_cv1_b+0.5)/self.res)*(cv1max-cv1min))+cv1min
                            min_cv2 = (((min_cv2_b+0.5)/self.res)*(cv2max-cv2min))+cv2min
                            if self.minima == []:
                                self.minima=np.array([round(bin_min, 6), int(min_cv1_b), int(min_cv2_b), \
                                                      round(min_cv1, 6), round(min_cv2, 6)])
                            else:
                                self.minima=np.vstack((self.minima, np.array([round(bin_min, 6), int(min_cv1_b), \
                                                                              int(min_cv2_b), round(min_cv1, 6), round(min_cv2, 6)])))
        elif self.cvs == 3:
            for bin1 in range(0,nbins):
                for bin2 in range(0,nbins):
                    for bin3 in range(0, nbins):
                        fes_slice = self.fes[bin1*bin_size:(bin1+1)*bin_size,
                                             bin2*bin_size:(bin2+1)*bin_size, 
                                             bin3*bin_size:(bin3+1)*bin_size]
                        bin_min = np.min(fes_slice)
                        argmin = np.argmin(fes_slice)
                        # indexes of global minimum of a bin
                        bin_min_arg = np.unravel_index(np.argmin(fes_slice), fes_slice.shape)
                        # indexes of that minima in the original fes (indexes +1)
                        min_cv1_b = int(bin_min_arg[0]+bin1*bin_size)
                        min_cv2_b = int(bin_min_arg[1]+bin2*bin_size)
                        min_cv3_b = int(bin_min_arg[2]+bin3*bin_size)
                        if (bin_min_arg[0] > 0 and bin_min_arg[0]<(bin_size-1)) \
                                        and (bin_min_arg[1] > 0 and bin_min_arg[1]<(bin_size-1))\
                                        and (bin_min_arg[2] > 0 and bin_min_arg[2]<(bin_size-1)):
                            min_cv1 = (((min_cv1_b+0.5)/self.res)*(cv1max-cv1min))+cv1min
                            min_cv2 = (((min_cv2_b+0.5)/self.res)*(cv2max-cv2min))+cv2min
                            min_cv3 = (((min_cv3_b+0.5)/self.res)*(cv3max-cv3min))+cv3min
                            if self.minima == []:
                                self.minima=np.array([round(bin_min, 6), int(min_cv1_b),\
                                                      int(min_cv2_b), int(min_cv3_b), round(min_cv1, 6), \
                                                      round(min_cv2, 6), round(min_cv3, 6)])
                            else:
                                self.minima=np.vstack((self.minima, np.array([round(bin_min, 6), int(min_cv1_b),\
                                                      int(min_cv2_b), int(min_cv3_b), round(min_cv1, 6), \
                                                      round(min_cv2, 6), round(min_cv3, 6)])))
                        else:
                            around = []
                            min_cv1_b_low = min_cv1_b - 1
                            if min_cv1_b_low == -1:
                                if self.periodic[0]:
                                    min_cv1_b_low = self.res - 1
                                else:
                                    min_cv1_b_low = float("nan")

                            min_cv1_b_high = min_cv1_b + 1
                            if min_cv1_b_high == self.res:
                                if self.periodic[0]:
                                    min_cv1_b_high = 0
                                else:
                                    min_cv1_b_high = float("nan")

                            min_cv2_b_low = min_cv2_b - 1
                            if min_cv2_b_low == -1:
                                if self.periodic[0]:
                                    min_cv2_b_low = self.res - 1
                                else:
                                    min_cv2_b_low = float("nan")

                            min_cv2_b_high = min_cv2_b + 1
                            if min_cv2_b_high == self.res:
                                if self.periodic[0]:
                                    min_cv2_b_high = 0
                                else:
                                    min_cv2_b_high = float("nan")
                                                       
                            min_cv3_b_low = min_cv3_b - 1
                            if min_cv3_b_low == -1:
                                if self.periodic[2]:
                                    min_cv3_b_low = self.res - 1
                                else:
                                    min_cv3_b_low = float("nan")

                            min_cv3_b_high = min_cv3_b + 1
                            if min_cv3_b_high == self.res:
                                if self.periodic[2]:
                                    min_cv3_b_high = 0
                                else:
                                    min_cv3_b_high = float("nan")

#cv3_b
                            #1_b_low
                            if not(np.isnan(min_cv1_b_low)):
                                if not(np.isnan(min_cv2_b_low)):
                                    around.append(self.fes[min_cv1_b_low,min_cv2_b_low,min_cv3_b])
                                around.append(self.fes[min_cv1_b_low,min_cv2_b,min_cv3_b])
                                if not(np.isnan(min_cv2_b_high)):
                                    around.append(self.fes[min_cv1_b_low,min_cv2_b_high,min_cv3_b])
                            #1_b
                            if not(np.isnan(min_cv2_b_low)):
                                around.append(self.fes[min_cv1_b,min_cv2_b_low,min_cv3_b])
                            if not(np.isnan(min_cv2_b_high)):
                                around.append(self.fes[min_cv1_b,min_cv2_b_high,min_cv3_b])
                            #1_b_high
                            if not(np.isnan(min_cv1_b_high)):
                                if not(np.isnan(min_cv2_b_low)):
                                    around.append(self.fes[min_cv1_b_high,min_cv2_b_low,min_cv3_b])
                                around.append(self.fes[min_cv1_b_high,min_cv2_b,min_cv3_b])
                                if not(np.isnan(min_cv2_b_high)):
                                    around.append(self.fes[min_cv1_b_high,min_cv2_b_high,min_cv3_b])
                           
                            if not(np.isnan(min_cv3_b_low)):
                            #1_b_low
                                if not(np.isnan(min_cv1_b_low)):
                                    if not(np.isnan(min_cv2_b_low)):
                                        around.append(self.fes[min_cv1_b_low,min_cv2_b_low,min_cv3_b_low])
                                    around.append(self.fes[min_cv1_b_low,min_cv2_b,min_cv3_b_low])
                                    if not(np.isnan(min_cv2_b_high)):
                                        around.append(self.fes[min_cv1_b_low,min_cv2_b_high,min_cv3_b_low])
                                #1_b
                                if not(np.isnan(min_cv2_b_low)):
                                    around.append(self.fes[min_cv1_b,min_cv2_b_low,min_cv3_b_low])
                                if not(np.isnan(min_cv2_b_high)):
                                    around.append(self.fes[min_cv1_b,min_cv2_b_high,min_cv3_b_low])
                                #1_b_high
                                if not(np.isnan(min_cv1_b_high)):
                                    if not(np.isnan(min_cv2_b_low)):
                                        around.append(self.fes[min_cv1_b_high,min_cv2_b_low,min_cv3_b_low])
                                    around.append(self.fes[min_cv1_b_high,min_cv2_b,min_cv3_b_low])
                                    if not(np.isnan(min_cv2_b_high)):
                                        around.append(self.fes[min_cv1_b_high,min_cv2_b_high,min_cv3_b_low])
                            
                            if not(np.isnan(min_cv2_b_high)):
                                #1_b_low
                                if not(np.isnan(min_cv1_b_low)):
                                    if not(np.isnan(min_cv2_b_low)):
                                        around.append(self.fes[min_cv1_b_low,min_cv2_b_low,min_cv3_b_high])
                                    around.append(self.fes[min_cv1_b_low,min_cv2_b,min_cv3_b_high])
                                    if not(np.isnan(min_cv2_b_high)):
                                        around.append(self.fes[min_cv1_b_low,min_cv2_b_high,min_cv3_b_high])
                                #1_b
                                if not(np.isnan(min_cv2_b_low)):
                                    around.append(self.fes[min_cv1_b,min_cv2_b_low,min_cv3_b_high])
                                if not(np.isnan(min_cv2_b_high)):
                                    around.append(self.fes[min_cv1_b,min_cv2_b_high,min_cv3_b_high])
                                #1_b_high
                                if not(np.isnan(min_cv1_b_high)):
                                    if not(np.isnan(min_cv2_b_low)):
                                        around.append(self.fes[min_cv1_b_high,min_cv2_b_low,min_cv3_b_high])
                                    around.append(self.fes[min_cv1_b_high,min_cv2_b,min_cv3_b_high])
                                    if not(np.isnan(min_cv2_b_high)):
                                        around.append(self.fes[min_cv1_b_high,min_cv2_b_high,min_cv3_b_high])
                            
                            if bin_min < np.min(around):
                                min_cv1 = (((min_cv1_b+0.5)/self.res)*(cv1max-cv1min))+cv1min
                                min_cv2 = (((min_cv2_b+0.5)/self.res)*(cv2max-cv2min))+cv2min
                                min_cv3 = (((min_cv3_b+0.5)/self.res)*(cv3max-cv3min))+cv3min
                                if self.minima == []:
                                    self.minima=np.array([round(bin_min, 6), int(min_cv1_b),\
                                                      int(min_cv2_b), int(min_cv3_b), round(min_cv1, 6), \
                                                      round(min_cv2, 6), round(min_cv3, 6)])
                                else:
                                    self.minima=np.vstack((self.minima, np.array([round(bin_min, 6), int(min_cv1_b),\
                                                      int(min_cv2_b), int(min_cv3_b), round(min_cv1, 6), \
                                                      round(min_cv2, 6), round(min_cv3, 6)])))
        
        else:
            print("Fes object has unsupported number of CVs.")
        
        if len(self.minima.shape)>1:
            self.minima = self.minima[self.minima[:, 0].argsort()]

        letters = list(map(chr, range(65, 91)))
        for letter1 in range(65, 91):
            for letter2 in range(65, 91):
                letters.append(f"{chr(letter1)}{chr(letter2)}")
        if len(self.minima.shape)>1:
            if self.minima.shape[1] < len(letters):
                self.minima = np.column_stack((letters[0:self.minima.shape[0]],self.minima))
            else:
                print("Error: Too many minima to assign letters.")
        elif len(self.minima.shape) == 1:
            self.minima = np.append("A", self.minima)
        
        if self.cvs == 1:
            if len(self.minima.shape)>1:
                self.minima = pd.DataFrame(np.array(self.minima), columns = ["Minimum", "free energy", "CV1bin", "CV1 - "+self.cv1_name])
            elif len(self.minima.shape) == 1:
                self.minima = pd.DataFrame([self.minima], columns = ["Minimum", "free energy", "CV1bin", "CV1 - "+self.cv1_name])
                
        elif self.cvs == 2:
            if len(self.minima.shape)>1:
                self.minima = pd.DataFrame(np.array(self.minima), columns = ["Minimum", "free energy", "CV1bin", "CV2bin", 
                                                               "CV1 - "+self.cv1_name, "CV2 - "+self.cv2_name])
            elif len(self.minima.shape) == 1:
                self.minima = pd.DataFrame([self.minima], columns = ["Minimum", "free energy", "CV1bin", "CV2bin", 
                                                               "CV1 - "+self.cv1_name, "CV2 - "+self.cv2_name])
        elif self.cvs == 3:
            if len(self.minima.shape)>1:
                self.minima = pd.DataFrame(np.array(self.minima), columns = ["Minimum", "free energy", "CV1bin", "CV2bin", "CV3bin", 
                                                               "CV1 - "+self.cv1_name, "CV2 - "+self.cv2_name,  "CV3 - "+self.cv3_name])
            elif len(self.minima.shape) == 1:
                self.minima = pd.DataFrame([self.minima], columns = ["Minimum", "free energy", "CV1bin", "CV2bin", "CV3bin", 
                                                               "CV1 - "+self.cv1_name, "CV2 - "+self.cv2_name,  "CV3 - "+self.cv3_name])
        

    def plot(self, png_name=None, contours=True, contours_spacing=0.0, aspect = 1.0, cmap = "jet", 
                 energy_unit="kJ/mol", xlabel=None, ylabel=None, zlabel=None, label_size=12, image_size=[10,7], 
                 color=None, vmin = 0, vmax = None, opacity=0.2, levels=None, show_points=True, point_size=4.0):
        """
        The same function as for visualizing Fes objects, but this time 
        with the positions of local minima shown as letters on the graph.
        
        ```python
        minima.plot()
        ```
        
        Parameters:
        
        * png_name = String. If this parameter is supplied, the picture of FES will be saved under this name to the current working directory.
        
        * contours (default=True) = whether contours should be shown on 2D FES
        
        * contours_spacing (default=0.0) = when a positive number is set, it will be used as spacing for contours on 2D FES. 
                Otherwise, if contours=True, there will be five equally spaced contour levels.
        
        * aspect (default = 1.0) = aspect ratio of the graph. Works with 1D and 2D FES. 
        
        * cmap (default = "jet") = Matplotlib colormap used to color 2D or 3D FES
        
        * energy_unit (default="kJ/mol") = String, used in description of colorbar
        
        * xlabel, ylabel, zlabel = Strings, if provided, they will be used as labels for the graphs
        
        * labelsize (default = 12) = size of text in labels
        
        * image_size (default = [10,7]) = List of the width and height of the picture
        
        * color = string = name of color in matplotlib, if set, the color will be used for the letters. 
                If not set, the color should be automatically either black or white, 
                depending on what will be better visible on given place on FES with given colormap (for 2D FES).
        
        * vmin (default=0) = real number, lower bound for the colormap on 2D FES
        
        * vmax = real number, upper bound for the colormap on 2D FES
        
        * opacity (default=0.2) = number between 0 and 1, is the opacity of isosurfaces of 3D FES
        
        * levels = Here you can specify list of free energy values for isosurfaces on 3D FES. 
                If not provided, default values from contours parameters will be used instead. 
        
        * show_points (default=True) = boolean, tells if points should be visualized too, instead of just the letters. Only on 3D FES. 
        
        * point_size (default=4.0) = float, sets the size of points if show_points=True
        """
        
        if vmax == None:
            vmax = np.max(self.fes)+0.01 # if the addition is smaller than 0.01, the 3d plot stops working. 
            
        if contours_spacing == 0.0:
            contours_spacing = (vmax-vmin)/5.0
        
        cmap = cm.get_cmap(cmap)
        
        cmap.set_over("white")
        cmap.set_under("white")
        
        color_set = True
        if color == None:
            color_set = False
        
        if self.cvs >= 1:
            if not self.periodic[0]:
                cv1min = self.cv1min - (self.cv1max-self.cv1min)*0.15
                cv1max = self.cv1max + (self.cv1max-self.cv1min)*0.15
            else:
                cv1min = self.cv1per[0]
                cv1max = self.cv1per[1] 
        if self.cvs >=2:
            if not self.periodic[1]:
                cv2min = self.cv2min - (self.cv2max-self.cv2min)*0.15
                cv2max = self.cv2max + (self.cv2max-self.cv2min)*0.15
            else:
                cv2min = self.cv2per[0]
                cv2max = self.cv2per[1] 
        if self.cvs == 3:
            if not self.periodic[2]:
                cv3min = self.cv3min - (self.cv3max-self.cv3min)*0.15
                cv3max = self.cv3max + (self.cv3max-self.cv3min)*0.15
            else:
                cv3min = self.cv3per[0]
                cv3max = self.cv3per[1] 
        
        if self.cvs == 1:
            plt.figure(figsize=(image_size[0],image_size[1]))
            X = np.linspace(cv1min, cv1max, self.res)
            plt.plot(X, self.fes)
            
            if not color_set:
                color = "black"
            
            ferange = np.max(self.fes) - np.min(self.fes)
            
            
            if self.minima.shape[0] == 1:
                plt.text(float(self.minima.iloc[0,3]), float(self.minima.iloc[0,1])+ferange*0.05, self.minima.iloc[0,0],
                             fontsize=label_size, horizontalalignment='center',
                             verticalalignment='bottom', c=color)
            elif self.minima.shape[0] > 1:
                for m in range(len(self.minima.iloc[:,0])):
                    plt.text(float(self.minima.iloc[m,3]), float(self.minima.iloc[m,1])+ferange*0.05, self.minima.iloc[m,0],
                             fontsize=label_size, horizontalalignment='center',
                             verticalalignment='bottom', c=color)
            
            if xlabel == None:
                plt.xlabel(f'CV1 - {self.cv1_name}', size=label_size)
            else:
                plt.xlabel(xlabel, size=label_size)
            if ylabel == None:
                plt.ylabel(f'free energy ({energy_unit})', size=label_size)
            else:
                plt.ylabel(ylabel, size=label_size)
            
        elif self.cvs == 2:
            fig = plt.figure(figsize=(image_size[0],image_size[1]))
            plt.imshow(np.rot90(self.fes, axes=(0,1)), cmap=cmap, interpolation='nearest', 
                       extent=[cv1min, cv1max, cv2min, cv2max], 
                       aspect = (((cv1max-cv1min)/(cv2max-cv2min))/(aspect)),
                       vmin = vmin, vmax = vmax)
            cbar = plt.colorbar()
            cbar.set_label(energy_unit, size=label_size)

            if self.minima.shape[0] == 1:
                background = cmap((float(self.minima.iloc[1])-vmin)/(vmax-vmin))
                luma = background[0]*0.2126+background[1]*0.7152+background[3]*0.0722
                if luma > 0.6 and not color_set:
                    color = "black"
                elif luma <= 0.6 and not color_set:
                    color="white"
                plt.text(float(self.minima.iloc[0,4]), float(self.minima.iloc[0,5]), self.minima.iloc[0,0],
                             fontsize=label_size, horizontalalignment='center',
                             verticalalignment='center', c=color)
            elif self.minima.shape[0] > 1:
                for m in range(len(self.minima.iloc[:,0])):
                    background = cmap((float(self.minima.iloc[m,1])-vmin)/(vmax-vmin))
                    luma = background[0]*0.2126+background[1]*0.7152+background[3]*0.0722
                    if luma > 0.6 and not color_set:
                        color = "black"
                    elif luma <= 0.6 and not color_set:
                        color="white"
                    plt.text(float(self.minima.iloc[m,4]), float(self.minima.iloc[m,5]), self.minima.iloc[m,0],
                             fontsize=label_size, horizontalalignment='center',
                             verticalalignment='center', c=color)

            if contours:
                cont = plt.contour(np.rot90(self.fes, axes=(0,1)), 
                         levels = np.arange(0, (vmax + 0.01), contours_spacing), 
                         extent=[cv1min, cv1max, cv2max, cv2min], 
                         colors = "k")
                plt.clabel(cont, levels = np.arange(0, (vmax + 0.01), contours_spacing))
            if xlabel == None:
                plt.xlabel(f'CV1 - {self.cv1_name}', size=label_size)
            else:
                plt.xlabel(xlabel, size=label_size)
            if ylabel == None:
                plt.ylabel(f'CV2 - {self.cv2_name}', size=label_size)
            else:
                plt.ylabel(ylabel, size=label_size)
        
        elif self.cvs == 3:
            if xlabel == None:
                xlabel = "CV1 - " + self.cv1_name
            if ylabel == None:
                ylabel = "CV2 - " + self.cv2_name
            if zlabel == None:
                zlabel = "CV3 - " + self.cv3_name
            
            min_ar = self.minima.iloc[:,5:8].values
            min_ar = min_ar.astype(np.float32)
            min_pv = pv.PolyData(min_ar)
            grid = pv.UniformGrid(
                dimensions=(self.res, self.res, self.res),
                spacing=((cv1max-cv1min)/self.res,(cv2max-cv2min)/self.res,(cv3max-cv3min)/self.res),
                origin=(cv1min, cv2min, cv3min)
            )
            grid["vol"] = self.fes.ravel(order="F")
            if levels == None:
                contours = grid.contour(np.arange(0, (vmax - 0.1), contours_spacing))
            else:
                contours = grid.contour(levels)
            fescolors = []
            for i in range(contours.points.shape[0]):
                fescolors.append(self.fes[int((contours.points[i,0]-cv1min)*self.res/(cv1max-cv1min)),
                                          int((contours.points[i,1]-cv2min)*self.res/(cv2max-cv2min)),
                                          int((contours.points[i,2]-cv3min)*self.res/(cv3max-cv3min))])
            #%% Visualization
            pv.set_plot_theme('document')
            p = pv.Plotter()
            p.add_mesh(contours, scalars=fescolors, opacity=opacity, cmap=cmap, show_scalar_bar=False, interpolate_before_map=True)
            p.show_grid(xlabel=xlabel, ylabel=ylabel, zlabel=zlabel)
            p.add_point_labels(min_pv, self.minima.iloc[:,0], 
                   show_points=show_points, always_visible = True, 
                   point_color="black", point_size=point_size, 
                   font_size=label_size, shape=None)
            p.show()
            
        if png_name != None:
            plt.savefig(png_name)

    def make_gif(self, gif_name="FES.gif", cmap = "jet", 
                 xlabel=None, ylabel=None, zlabel=None, label_size=12, image_size=[10,7], 
                  opacity=0.2, levels=None, show_points=True, point_size=4.0, frames=64):
        """
        Equvivalent to Fes.make_gif()
        """
        if self.cvs == 3:
            values = np.linspace(np.min(self.fes)+1, np.max(self.fes), num=frames)
            grid = pv.UniformGrid(
                dimensions=(self.res, self.res, self.res),
                spacing=((self.cv1max-self.cv1min)/self.res,(self.cv2max-self.cv2min)/self.res,(self.cv3max-self.cv3min)/self.res),
                origin=(self.cv1min, self.cv2min, self.cv3min),
            )
            grid["vol"] = self.fes.ravel(order="F")
            surface = grid.contour(values[:1])
            surfaces = [grid.contour([v]) for v in values]
            surface = surfaces[0].copy()
            
            pv.set_plot_theme('document')
            plotter = pv.Plotter(off_screen=True)
            # Open a movie file
            plotter.open_gif(gif_name)

            # Add initial mesh
            plotter.add_mesh(
                surface,
                opacity=0.3,
                clim=grid.get_data_range(),
                show_scalar_bar=False,
                cmap="jet"
            )
            plotter.add_mesh(grid.outline_corners(), color="k")
            if xlabel == None and ylabel == None and zlabel == None:
                plotter.show_grid(xlabel=f"CV1 - {self.cv1_name}", ylabel=f"CV2 - {self.cv2_name}", zlabel=f"CV3 - {self.cv3_name}")
            else:
                plotter.show_grid(xlabel=xlabel, ylabel=ylabel, zlabel=zlabel)
            if show_points:
                min_ar = self.minima.iloc[:,5:8].values
                min_ar = min_ar.astype(np.float32)
                min_pv = pv.PolyData(min_ar)
                plotter.add_point_labels(min_pv, self.minima.iloc[:,0], 
                               show_points=True, always_visible = True, 
                               pickable = True, point_color="black", 
                               point_size=4, font_size=16, shape=None)
            plotter.set_background('white')
            plotter.show(auto_close=False)

            # Run through each frame
            for surf in surfaces:
                surface.copy_from(surf)
                plotter.write_frame()  # Write this frame
            # Run through backwards
            for surf in surfaces[::-1]:
                surface.copy_from(surf)
                plotter.write_frame()  # Write this frame

            # Be sure to close the plotter when finished
            plotter.close()
        else:
            print("Error: gif_plot is only available for FES with 3 CVs.")
        
class FEProfile:
    """
    Free energy profile is a visualization of differences between local 
    minima points during metadynamics simulation. If the values seem 
    to converge to a mean value of the difference, it suggests, 
    but not fully proof, that the FES did converge to the correct shape.
    
    Command:
    ```python
    fep = metadynminer.FEProfile(minima, hillsfile)
    ```
    
    Parameters:
    
    * minima = metadynminer.Minima object
    
    * hillsfile = metadynminer.Hills object
    
    """
    def __init__(self, minima, hills):
        self.cvs = minima.cvs
        self.res = minima.res
        self.minima = minima.minima
        self.periodic = minima.periodic
        self.heights = hills.get_heights()
        
        if self.cvs >= 1:
            self.cv1_name = minima.cv1_name
            self.cv1min = minima.cv1min
            self.cv1max = minima.cv1max
            self.cv1 = hills.get_cv1()
            self.s1 = hills.get_sigma1()
            self.cv1per = hills.get_cv1per()
        if self.cvs >= 2:
            self.cv2min = minima.cv2min
            self.cv2max = minima.cv2max
            self.cv2_name = minima.cv2_name
            self.cv2 = hills.get_cv2()
            self.s2 = hills.get_sigma2()
            self.cv2per = hills.get_cv2per()
        if self.cvs == 3:
            self.cv3min = minima.cv3min
            self.cv3max = minima.cv3max
            self.cv3_name = minima.cv3_name
            self.cv3 = hills.get_cv3()
            self.s3 = hills.get_sigma3()
            self.cv3per = hills.get_cv3per()
        
        if len(minima.minima.shape)>1:
            self.makefeprofile(hills)
        else: 
            print("There is only one local minimum on the free energy surface.")
        
        
    def makefeprofile(self, hills):
        """
        Internal method to calculate free energy profile.
        """
        hillslenght = len(hills.get_cv1())
        
        if hillslenght < 256:
            profilelenght = hillslenght
            scantimes = np.array(range(hillslenght))
        else:
            profilelenght = 256
            scantimes = np.array(((hillslenght/(profilelenght))*np.array((range(1,profilelenght+1)))))
            scantimes -= 1
            scantimes = scantimes.astype(int)
        
        number_of_minima = self.minima.shape[0]
        
        self.feprofile = np.zeros((self.minima.Minimum.shape[0]+1))
        
        if self.cvs == 1:
            if self.periodic[0]:
                cv1min = self.cv1per[0]
                cv1max = self.cv1per[1]
                cv1_fes_range = np.abs(self.cv1per[1]-self.cv1per[0])
            else:
                cv1range = self.cv1max-self.cv1min
                cv1min = self.cv1min
                cv1max = self.cv1max
                cv1min -= cv1range*0.15          
                cv1max += cv1range*0.15
                cv1_fes_range = cv1max - cv1min
            
            fes = np.zeros((self.res))
            
            lasttime = 0
            line = 0
            for time in scantimes:
                for x in self.minima.iloc[:,3]:
                    dist_cv1 = self.cv1[lasttime:time]-float(x)
                    if self.periodic[0]:
                        dist_cv1[dist_cv1<-0.5*cv1_fes_range] += cv1_fes_range
                        dist_cv1[dist_cv1>+0.5*cv1_fes_range] -= cv1_fes_range

                    dp2 = dist_cv1**2/(2*self.s1[lasttime:time]**2)
                    tmp = np.zeros(self.cv1[lasttime:time].shape)
                    tmp[dp2<2.5] = self.heights[lasttime:time][dp2<2.5] * (np.exp(-dp2[dp2<2.5]) * 1.00193418799744762399 - 0.00193418799744762399)
                    fes[int((float(x)-cv1min)*self.res/cv1_fes_range)] -= tmp.sum()

                profileline = [time]
                for m in range(number_of_minima):
                    profileline.append(fes[int(float(self.minima.iloc[m,2]))]-\
                                       fes[int(float(self.minima.iloc[0,2]))])
                self.feprofile = np.vstack([self.feprofile, profileline])

                lasttime = time
            
        elif self.cvs == 2:
            if self.periodic[0]:
                cv1min = self.cv1per[0]
                cv1max = self.cv1per[1]
                cv1_fes_range = np.abs(self.cv1per[1]-self.cv1per[0])
            else:
                cv1range = self.cv1max-self.cv1min
                cv1min = self.cv1min
                cv1max = self.cv1max
                cv1min -= cv1range*0.15          
                cv1max += cv1range*0.15
                cv1_fes_range = cv1max - cv1min
                
            if self.periodic[1]:
                cv2min = self.cv2per[0]
                cv2max = self.cv2per[1]
                cv2_fes_range = np.abs(self.cv2per[1]-self.cv2per[0])
            else:
                cv2range = self.cv2max-self.cv2min
                cv2min = self.cv2min
                cv2max = self.cv2max
                cv2min -= cv2range*0.15          
                cv2max += cv2range*0.15
                cv2_fes_range = cv2max - cv2min
            
            fes = np.zeros((self.res, self.res))
            
            lasttime = 0
            line = 0
            for time in scantimes:
                for x in self.minima.iloc[:,4]:
                    dist_cv1 = self.cv1[lasttime:time]-float(x)
                    if self.periodic[0]:
                        dist_cv1[dist_cv1<-0.5*cv1_fes_range] += cv1_fes_range
                        dist_cv1[dist_cv1>+0.5*cv1_fes_range] -= cv1_fes_range
                    
                    for y in self.minima.iloc[:,5]:
                        dist_cv2 = self.cv2[lasttime:time]-float(y)
                        if self.periodic[1]:
                            dist_cv2[dist_cv2<-0.5*cv2_fes_range] += cv2_fes_range
                            dist_cv2[dist_cv2>+0.5*cv2_fes_range] -= cv2_fes_range
                    
                        dp2 = dist_cv1**2/(2*self.s1[lasttime:time]**2) + dist_cv2**2/(2*self.s2[lasttime:time]**2)
                        tmp = np.zeros(self.cv1[lasttime:time].shape)
                        tmp[dp2<6.25] = self.heights[lasttime:time][dp2<6.25] * (np.exp(-dp2[dp2<6.25]) * 1.00193418799744762399 - 0.00193418799744762399)
                        fes[int((float(x)-cv1min)*self.res/cv1_fes_range),int((float(y)-cv2min)*self.res/cv2_fes_range)] -= tmp.sum()
                
                # save profile
                profileline = [time]
                for m in range(number_of_minima):
                    profileline.append(fes[int(float(self.minima.iloc[m,2])),int(float(self.minima.iloc[m,3]))]-\
                                       fes[int(float(self.minima.iloc[0,2])),int(float(self.minima.iloc[0,3]))])
                self.feprofile = np.vstack([self.feprofile, profileline])

                lasttime = time
            
        elif self.cvs == 3:
            if self.periodic[0]:
                cv1min = self.cv1per[0]
                cv1max = self.cv1per[1]
                cv1_fes_range = np.abs(self.cv1per[1]-self.cv1per[0])
            else:
                cv1range = self.cv1max-self.cv1min
                cv1min = self.cv1min
                cv1max = self.cv1max
                cv1min -= cv1range*0.15          
                cv1max += cv1range*0.15
                cv1_fes_range = cv1max - cv1min
                
            if self.periodic[1]:
                cv2min = self.cv2per[0]
                cv2max = self.cv2per[1]
                cv2_fes_range = np.abs(self.cv2per[1]-self.cv2per[0])
            else:
                cv2range = self.cv2max-self.cv2min
                cv2min = self.cv2min
                cv2max = self.cv2max
                cv2min -= cv2range*0.15          
                cv2max += cv2range*0.15
                cv2_fes_range = cv2max - cv2min
                
            if self.periodic[3]:
                cv3min = self.cv3per[0]
                cv3max = self.cv3per[1]
                cv3_fes_range = np.abs(self.cv3per[1]-self.cv3per[0])
            else:
                cv3range = self.cv3max-self.cv3min
                cv3min = self.cv3min
                cv3max = self.cv3max
                cv3min -= cv3range*0.15          
                cv3max += cv3range*0.15
                cv3_fes_range = cv3max - cv3min
            
            fes = np.zeros((self.res, self.res, self.res))
            
            lasttime = 0
            line = 0
            for time in scantimes:
                for x in self.minima.iloc[:,5]:
                    dist_cv1 = self.cv1[lasttime:time]-float(x)
                    if self.periodic[0]:
                        dist_cv1[dist_cv1<-0.5*cv1_fes_range] += cv1_fes_range
                        dist_cv1[dist_cv1>+0.5*cv1_fes_range] -= cv1_fes_range
                    
                    for y in self.minima.iloc[:,6]:
                        dist_cv2 = self.cv2[lasttime:time]-float(y)
                        if self.periodic[1]:
                            dist_cv2[dist_cv2<-0.5*cv2_fes_range] += cv2_fes_range
                            dist_cv2[dist_cv2>+0.5*cv2_fes_range] -= cv2_fes_range
                        
                        for z in self.minima.iloc[:,7]:
                            dist_cv3 = self.cv3[lasttime:time]-float(z)
                            if self.periodic[2]:
                                dist_cv3[dist_cv3<-0.5*cv3_fes_range] += cv3_fes_range
                                dist_cv3[dist_cv3>+0.5*cv3_fes_range] -= cv3_fes_range
                    
                            dp2 = (dist_cv1**2/(2*self.s1[lasttime:time]**2) + 
                                   dist_cv2**2/(2*self.s2[lasttime:time]**2) + 
                                   dist_cv3**2/(2*self.s3[lasttime:time]**2))
                            tmp = np.zeros(self.cv1[lasttime:time].shape)
                            tmp[dp2<15.625] = (self.heights[lasttime:time][dp2<15.625] * 
                                               (np.exp(-dp2[dp2<15.625]) * 1.00193418799744762399 - 0.00193418799744762399))
                            fes[int((float(x)-cv1min)*self.res/cv1_fes_range),
                                int((float(y)-cv2min)*self.res/cv2_fes_range),
                                int((float(z)-cv3min)*self.res/cv3_fes_range)] -= tmp.sum()
                
                # save profile
                profileline = [time]
                for m in range(number_of_minima):
                    profileline.append(fes[int(float(self.minima.iloc[m,2])),
                                           int(float(self.minima.iloc[m,3])),
                                           int(float(self.minima.iloc[m,4]))]-\
                                       fes[int(float(self.minima.iloc[0,2])),
                                           int(float(self.minima.iloc[0,3])),
                                           int(float(self.minima.iloc[0,4]))])
                self.feprofile = np.vstack([self.feprofile, profileline])

                lasttime = time
            
        else:
            print("Fes object doesn't have supported number of CVs.")
    
    def plot(self, name="FEprofile.png",image_size=[10,7], xlabel=None, ylabel=None, label_size=12, cmap="jet"):
        """
        Visualization function for FEP. 
        
        ```python
        fep.plot()
        ```
        
        
        Parameters:
        
        
        * name (default="FEProfile.png") = name for .png file to save the plot to
        
        * image_size (default=[10,7]) = list of two dimensions of the picture
        
        * xlabel (default="time (ps)")
        
        * ylabel (default="free energy difference (kJ/mol)") 
        
        * label_size (default=12) = size of labels
        
        * cmap (default="jet") = matplotlib colormap used for coloring the line of the minima
        """
        plt.figure(figsize=(image_size[0],image_size[1]))
        
        cmap=cm.get_cmap(cmap)
        
        #colors = cm.jet((self.minima.iloc[:,1].to_numpy()).astype(float)/\
        #                (np.max(self.minima.iloc[:,1].to_numpy().astype(float))))
        colors = cmap(np.linspace(0,1,self.minima.shape[0]))
        for m in range(self.minima.shape[0]):
            plt.plot(self.feprofile[:,0], self.feprofile[:,m+1], color=colors[m])

        if xlabel == None:
            plt.xlabel('time (ps)', size=label_size)
        else:
            plt.xlabel(xlabel, size=label_size)
        if ylabel == None:
            plt.ylabel('free energy difference (kJ/mol)', size=label_size)
        else:
            plt.ylabel(ylabel, size=label_size)
        plt.savefig(name)
>>>>>>> 52d9fbc0
<|MERGE_RESOLUTION|>--- conflicted
+++ resolved
@@ -33,2443 +33,4 @@
 
 These functions can be easily customized with many parameters. You can learn more about that later in the documentation. 
 There are also other predefined functions allowing you for example to remove a CV from existing FES or enhance your presentation with animated 3D FES. 
-"""
-import sys
-
-try:
-    import numpy as np
-except:
-    print("Error while loading numpy")
-    sys.exit(1)
-try:
-    from matplotlib import pyplot as plt
-except:
-    print("Error while loading matplotlib pyplot")
-    sys.exit(1)
-try:
-    from matplotlib import colormaps as cm
-except:
-    print("Error while loading matplotlib colormaps")
-    sys.exit(1)
-try:
-    import pandas as pd
-except:
-    print("Error while loading pandas")
-<<<<<<< HEAD
-    sys.exit(1)
-=======
-    exit()
-try:
-    import pyvista as pv
-except:
-    print("Error while loading pyvista")
-    exit()
-
-class Hills:
-    """
-    Object of Hills class are created for loading HILLS files, and obtaining the necessary information from them. 
-
-    Hills files are loaded with command:
-    ```python
-    hillsfile = metadynminer.Hills()
-    ```
-    
-    optional parameters:
-    
-    * name (default="HILLS") = string with name of HILLS file
-    
-    * ignoretime (default=True) = boolean, if set to False, it will save the time in the HILLS file;
-                                if set to True, and timestep is not set, 
-                                        each time value will be incremented by the same amount as the time of the first step.
-                                        
-    * timestep = numeric value of the time difference between hills, in picoseconds
-    
-    * periodic (default=[False, False]) = list of boolean values telling which CV is periodic.
-    
-    * cv1per, cv2per, cv3per (defaults = [-numpy.pi, numpy.pi]) = List of two numeric values defining the periodicity of given CV. 
-                                        Has to be provided for each periodic CV.
-
-
-    """
-    def __init__(self, name="HILLS", encoding="utf8", ignoretime=True, periodic=[False, False], 
-                 cv1per=[-np.pi, np.pi],cv2per=[-np.pi, np.pi],cv3per=[-np.pi, np.pi], timestep=None):
-        self.read(name, encoding, ignoretime, periodic, 
-                 cv1per=[-np.pi, np.pi],cv2per=[-np.pi, np.pi],cv3per=[-np.pi, np.pi], timestep=timestep)
-        self.hillsfilename = name
-    
-    def read(self, name="HILLS", encoding="utf8", ignoretime=True, periodic=None, 
-                 cv1per=[-np.pi, np.pi],cv2per=[-np.pi, np.pi],cv3per=[-np.pi, np.pi], timestep=None):
-        with open(name, 'r', encoding=encoding) as hillsfile:
-            lines = hillsfile.readlines()
-        columns = lines[0].split() 
-        number_of_columns_head = len(columns) - 2
-        
-        if number_of_columns_head == 5:
-            self.cvs = 1
-            self.cv1_name = lines[0].split()[3]
-            if periodic == None:
-                periodic = list(False)
-            
-            self.periodic = list(periodic[0:1])
-            self.cv1per = cv1per
-
-        elif number_of_columns_head == 7:
-            self.cvs = 2
-            self.cv1_name = lines[0].split()[3]
-            self.cv2_name = lines[0].split()[4]
-            if len(periodic) == 2:
-                self.periodic = periodic[0:2]
-                self.cv1per = cv1per
-                self.cv2per = cv2per
-            else:
-                print(f"Argument 'periodic' has wrong number of parameters({len(periodic)})")
-        elif number_of_columns_head == 9:
-            self.cvs = 3
-            self.cv1_name = lines[0].split()[3]
-            self.cv2_name = lines[0].split()[4]
-            self.cv3_name = lines[0].split()[5]
-            
-            if len(periodic) == 3:
-                self.periodic = periodic[0:3]
-                self.cv1per = cv1per
-                self.cv2per = cv2per
-                self.cv3per = cv3per
-            else:
-                print(f"Argument 'periodic' has wrong number of parameters({len(periodic)})")
-        else:
-            print("Unexpected number of columns in provided HILLS file.")
-        
-        
-        if ignoretime:
-            if timestep != None:
-                dt = timestep
-            else:
-                for line in range(len(lines)):
-                    if lines[line][0] != "#":
-                        dt = round(float(lines[line].split()[0]),14)
-                        break
-        t = 0
-        for line in range(len(lines)):
-            if lines[line][0] != "#":
-                t += 1 
-                if t == 1:
-                    if self.cvs == 1:
-                        self.sigma1 = float(lines[line].split()[2])
-                        self.biasf = float(lines[line].split()[4])
-                    elif self.cvs == 2:
-                        self.sigma1 = float(lines[line].split()[3])
-                        self.sigma2 = float(lines[line].split()[4])
-                        self.biasf = float(lines[line].split()[6])
-                    elif self.cvs == 3:
-                        self.sigma1 = float(lines[line].split()[4])
-                        self.sigma2 = float(lines[line].split()[5])
-                        self.sigma3 = float(lines[line].split()[6])
-                        self.biasf = float(lines[line].split()[8])
-                    self.hills = [lines[line].split()]
-                else:
-                    if self.cvs == 1 and len(lines[line].split()) == 5:
-                        self.hills.append(lines[line].split())
-                        if ignoretime:
-                            self.hills[t-1][0] = t*dt
-                    if self.cvs == 2 and len(lines[line].split()) == 7:
-                        self.hills.append(lines[line].split())
-                        if ignoretime:
-                            self.hills[t-1][0] = t*dt
-                    if self.cvs == 3 and len(lines[line].split()) == 9:
-                        self.hills.append(lines[line].split())
-                        if ignoretime:
-                            self.hills[t-1][0] = t*dt
-                    
-        
-        self.hills = np.array(self.hills, dtype=np.double)
-                
-        if self.cvs == 1:
-            self.cv1 = self.hills[:,1]
-            self.sigma1 = self.hills[:,2]
-            self.heights = self.hills[:,3]
-            self.biasf = self.hills[:,4]
-        elif self.cvs == 2:
-            self.cv1 = self.hills[:,1]
-            self.cv2 = self.hills[:,2]
-            self.sigma1 = self.hills[:,3]
-            self.sigma2 = self.hills[:,4]
-            self.heights = self.hills[:,5]
-            self.biasf = self.hills[:,6]
-        elif self.cvs == 3:
-            self.cv1 = self.hills[:,1]
-            self.cv2 = self.hills[:,2]
-            self.cv3 = self.hills[:,3]
-            self.sigma1 = self.hills[:,4]
-            self.sigma2 = self.hills[:,5]
-            self.sigma3 = self.hills[:,6]
-            self.heights = self.hills[:,7]
-            self.biasf = self.hills[:,8]
-        return self
-    
-    
-    def get_cv1(self):
-        return self.cv1
-    def get_cv2(self):
-        return self.cv2
-    def get_cv3(self):
-        return self.cv3
-    
-    def get_cv1per(self):
-        return self.cv1per
-    def get_cv2per(self):
-        return self.cv2per
-    def get_cv3per(self):
-        return self.cv3per
-    
-    def get_periodic(self):
-        return self.periodic
-    
-    def get_cv1_name(self):
-        return self.cv1_name
-    def get_cv2_name(self):
-        return self.cv2_name
-    def get_cv3_name(self):
-        return self.cv3_name
-    
-    def get_hills(self):
-        return self.hills
-    
-    def get_number_of_cvs(self):
-        return self.cvs
-    
-    def get_sigma1(self):
-        return self.sigma1
-    def get_sigma2(self):
-        return self.sigma2
-    def get_sigma3(self):
-        return self.sigma3
-    
-    def get_heights(self):
-        return(self.heights)
-
-class Fes: 
-    """
-    Object of this class is created to compute the free energy surface corresponding to the provided Hills object. 
-    Command:
-    ```python
-    fes = metadynminer.Fes(hills=hillsfile)
-    ```
-    parameters:
-    
-    * hills = Hills object
-    
-    * resolution (default=256) = should be positive integer, controls the resolution of FES
-    
-    * original (default=False) = boolean, if False, FES will be calculated using very fast, but not
-    'exact' Bias Sum Algorithm
-                                        if True, FES will be calculated with slower algorithm, but it will be exactly the same as FES calculated 
-                                        with PLUMED sum_hills function
-                                        
-    * cv1range, cv2range, cv3range = lists of two numbers, defining lower and upper bound of the respective CV (in the units of the CVs)
-    """
-    def __init__(self, hills=None, resolution=256, original=False, \
-                 calculate_new_fes=True, cv1range=None, cv2range=None, cv3range=None, \
-                 time_min=0, time_max=None):
-        self.res = resolution
-        self.cv1range = cv1range
-        self.cv2range = cv2range
-        self.cv3range = cv3range
-        if hills != None:
-            self.hills = hills
-            self.cvs = hills.get_number_of_cvs()
-            self.heights = hills.get_heights()
-            self.periodic = hills.get_periodic()
-            self.biasf = hills.biasf
-            
-            if cv1range!=None and len(cv1range) != 2:
-                print("Error: You have to specify CV1 range as a list of two values. ")
-            if cv2range!=None and len(cv2range) != 2:
-                print("Error: You have to specify CV2 range as a list of two values. ")
-            if cv3range!=None and len(cv3range) != 2:
-                print("Error: You have to specify CV3 range as a list of two values. ")
-            
-            if self.cvs >= 1:
-                self.cv1 = hills.get_cv1()
-                self.s1 = hills.get_sigma1()
-
-                self.cv1min = np.min(self.cv1) - 1e-8
-                self.cv1max = np.max(self.cv1) + 1e-8
-
-                self.cv1_name = hills.get_cv1_name()
-                self.cv1per = hills.get_cv1per()
-                
-                if not original:
-                    if ((np.max(self.s1)/np.min(self.s1))>1.00000001):
-                        print("""Error: Bias sum algorithm only works for hills files 
-                        in which all hills have the same width. 
-                        For this file, you need the slower but exact, algorithm, to do that, 
-                        set the argument 'original' to True.""")
-
-            if self.cvs >= 2:
-                self.cv2 = hills.get_cv2()
-                self.s2 = hills.get_sigma2()
-
-                self.cv2min = np.min(self.cv2) - 1e-8
-                self.cv2max = np.max(self.cv2) + 1e-8
-
-                self.cv2_name = hills.get_cv2_name()
-                self.cv2per = hills.get_cv2per()
-                
-                if not original:
-                    if ((np.max(self.s2)/np.min(self.s2))>1.00000001):
-                        print("""Error: Bias sum algorithm only works for hills files 
-                        in which all hills have the same width. 
-                        For this file, you need the slower but exact, algorithm, to do that, 
-                        set the argument 'original' to True.""")
-
-            if self.cvs == 3:
-                self.cv3 = hills.get_cv3()
-                self.s3 = hills.get_sigma3()
-
-                self.cv3min = np.min(self.cv3) - 1e-8
-                self.cv3max = np.max(self.cv3) + 1e-8
-
-                self.cv3_name = hills.get_cv3_name()
-                self.cv3per = hills.get_cv3per()
-                
-                if not original:
-                    if ((np.max(self.s3)/np.min(self.s3))>1.00000001):
-                        print("""Error: Bias sum algorithm only works for hills files 
-                        in which all hills have the same width of given CV. 
-                        For this file, you need the slower but exact, algorithm, to do that, 
-                        set the argument 'original' to True.""")
-            if time_max != None:     
-                if time_max <= time_min:
-                    print("Error: End time is lower than start time")
-                if time_max > len(self.cv1):
-                    time_max = len(self.cv1)
-                    print(f"Error: End time {time_max} is higher than number of lines in HILLS file {len(self.cv1)}, which will be used instead. ")
-            
-            if calculate_new_fes:
-                if not original:
-                    self.makefes(resolution, cv1range, cv2range, cv3range, time_min, time_max)
-                else:
-                    self.makefes2(resolution, cv1range, cv2range, cv3range, time_min, time_max)
-                        
-        
-    def makefes(self, resolution, cv1range, cv2range, cv3range, time_min, time_max):
-        """
-        Function used internally for summing hills in Hills object with the fast Bias Sum Algorithm. 
-        """
-        self.res = resolution
-        #if self.res % 2 == 0:
-        #    self.res += 1
-                
-        if self.cvs == 1:
-            if cv1range == None:
-                if self.periodic[0]:
-                    cv1min = self.cv1per[0]
-                    cv1max = self.cv1per[1]
-                else:
-                    cv1min = self.cv1min
-                    cv1max = self.cv1max
-                    cv1range = self.cv1max-self.cv1min
-                    cv1min -= cv1range*0.15          
-                    cv1max += cv1range*0.15
-            else:
-                cv1min = cv1range[0]
-                cv1max = cv1range[1]
-                self.cv1range = cv1range
-            cv1_fes_range = cv1max-cv1min
-                
-            cv1bin = np.ceil((self.cv1-cv1min)*(self.res)/(cv1_fes_range))
-            cv1bin = cv1bin.astype(int)
-            s1res = (self.s1[0]*self.res)/(cv1max - cv1min)
-            self.cv1bin = cv1bin
-            gauss_res = 8*s1res
-            gauss_res = int(gauss_res)
-            if gauss_res%2 == 0:
-                gauss_res += 1
-            
-            gauss_center = int((gauss_res-1)/2)+1
-            gauss = np.zeros((gauss_res))
-            for i in range(gauss_res):
-                #dp2 = ((i+1)-gauss_center)**2/(2*s1res**2)
-                #if dp2 < 6.25:
-                #    gauss[int(i)] = -np.exp(-dp2) * 1.00193418799744762399 - 0.00193418799744762399
-                gauss[int(i)] = -np.exp(-((i+1)-gauss_center)**2/(2*s1res**2))
-                
-            fes = np.zeros((self.res))
-            
-            for line in range(len(cv1bin)):
-                if (line) % 500 == 0:
-                    print(f"Constructing free energy surface: {((line+1)/len(cv1bin)):.1%} finished", end="\r")
-                
-                #fes_center = int((self.res-1)/2)
-                gauss_center_to_end = int((gauss_res-1)/2)
-                
-                fes_to_edit_cv1 = [cv1bin[line]-1-gauss_center_to_end,
-                                   cv1bin[line]-1+gauss_center_to_end]
-                fes_crop_cv1 = [max(0,fes_to_edit_cv1[0]),min(self.res-1,fes_to_edit_cv1[1])]
-                
-                gauss_crop_cv1 = [max(0,gauss_center_to_end-(cv1bin[line]-1)),
-                                      gauss_res-1-max(0,(cv1bin[line]-1)+gauss_center_to_end-self.res+1)]
-                
-                fes[fes_crop_cv1[0]:fes_crop_cv1[1]+1]\
-                        += gauss[gauss_crop_cv1[0]:gauss_crop_cv1[1]+1]\
-                        * self.heights[line]
-                
-                if self.periodic[0]:
-                    if cv1bin[line] < gauss_center_to_end:
-                        fes_crop_cv1_p = [self.res-1+(cv1bin[line]-gauss_center_to_end),self.res-1]
-                        gauss_crop_cv1_p = [0,gauss_center_to_end-cv1bin[line]]
-                        fes[fes_crop_cv1_p[0]:fes_crop_cv1_p[1]+1]\
-                                    += gauss[gauss_crop_cv1_p[0]:gauss_crop_cv1_p[1]+1]\
-                                    * self.heights[line]
-                    
-                    if cv1bin[line] > (self.res-gauss_center_to_end):
-                        fes_crop_cv1_p = [0,gauss_center_to_end+cv1bin[line]-self.res-1]
-                        gauss_crop_cv1_p = [gauss_res-(gauss_center_to_end+cv1bin[line]-self.res),gauss_res-1]
-                        fes[fes_crop_cv1_p[0]:fes_crop_cv1_p[1]+1]\
-                                    += gauss[gauss_crop_cv1_p[0]:gauss_crop_cv1_p[1]+1]\
-                                    * self.heights[line]
-            print("\n")
-            fes = fes-np.min(fes)
-            self.fes = np.array(fes)
-            
-            
-        elif self.cvs == 2:
-            if cv1range == None:
-                if self.periodic[0]:
-                    cv1min = self.cv1per[0]
-                    cv1max = self.cv1per[1]
-                else:
-                    cv1min = self.cv1min
-                    cv1max = self.cv1max
-                    cv1range = self.cv1max-self.cv1min
-                    cv1min -= cv1range*0.15          
-                    cv1max += cv1range*0.15
-            else:
-                cv1min = cv1range[0]
-                cv1max = cv1range[1]
-                self.cv1range = cv1range
-            cv1_fes_range = cv1max-cv1min
-            
-            if cv2range == None:
-                if self.periodic[1]:
-                    cv2min = self.cv2per[0]
-                    cv2max = self.cv2per[1]
-                else:
-                    cv2min = self.cv2min
-                    cv2max = self.cv2max
-                    cv2range = self.cv2max-self.cv2min
-                    cv2min -= cv2range*0.15          
-                    cv2max += cv2range*0.15
-            else:
-                cv2min = cv2range[0]
-                cv2max = cv2range[1]
-                self.cv2range = cv2range
-            cv2_fes_range = cv2max-cv2min
-            
-            cv1bin = np.ceil((self.cv1-cv1min)*self.res/(cv1max-cv1min))
-            cv2bin = np.ceil((self.cv2-cv2min)*self.res/(cv2max-cv2min))
-                        
-            cv1bin = cv1bin.astype(int)
-            cv2bin = cv2bin.astype(int)
-            
-            s1res = (self.s1[0]*self.res)/(cv1max - cv1min)
-            s2res = (self.s2[0]*self.res)/(cv2max - cv2min)
-            
-            gauss_res = max(8*s1res, 8*s2res)
-            gauss_res = int(gauss_res)
-            if gauss_res%2 == 0:
-                gauss_res += 1
-            
-            gauss_center = int((gauss_res-1)/2)+1
-            gauss = np.zeros((gauss_res,gauss_res))
-            for i in range(gauss_res):
-                for j in range(gauss_res):
-                    #dp2 = ((i+1)-gauss_center)**2/(2*s1res**2) + ((j+1)-gauss_center)**2/(2*s2res**2)
-                    #if dp2 < 6.25:
-                    #    gauss[int(i), int(j)] = -np.exp(-dp2) * 1.00193418799744762399 - 0.00193418799744762399
-                    gauss[int(i), int(j)] = -np.exp(-(((i+1)-gauss_center)**2/(2*s1res**2) + ((j+1)-gauss_center)**2/(2*s2res**2)))
-            
-            fes = np.zeros((self.res,self.res))
-            for line in range(len(cv1bin)):
-                if (line) % 500 == 0:
-                    print(f"Constructing free energy surface: {((line+1)/len(cv1bin)):.1%} finished", end="\r")
-                
-                #fes_center = int((self.res-1)/2)
-                gauss_center_to_end = int((gauss_res-1)/2)
-                #print(f"\ng_res: {gauss_res}, gauss_center_to_end: {gauss_center_to_end}")
-                
-                fes_to_edit_cv1 = [cv1bin[line]-1-gauss_center_to_end,
-                                   cv1bin[line]-1+gauss_center_to_end]
-                fes_to_edit_cv2 = [cv2bin[line]-1-gauss_center_to_end,
-                                   cv2bin[line]-1+gauss_center_to_end]
-                fes_crop_cv1 = [max(0,fes_to_edit_cv1[0]),min(self.res-1,fes_to_edit_cv1[1])]
-                fes_crop_cv2 = [max(0,fes_to_edit_cv2[0]),min(self.res-1,fes_to_edit_cv2[1])]
-                
-                gauss_crop_cv1 = [max(0,gauss_center_to_end-(cv1bin[line]-1)),
-                                      gauss_res-1-max(0,(cv1bin[line]-1)+gauss_center_to_end-self.res+1)]
-                gauss_crop_cv2 = [max(0,gauss_center_to_end-(cv2bin[line]-1)),
-                                      gauss_res-1-max(0,(cv2bin[line]-1)+gauss_center_to_end-self.res+1)]
-                
-                fes[fes_crop_cv1[0]:fes_crop_cv1[1]+1,fes_crop_cv2[0]:fes_crop_cv2[1]+1]\
-                        += gauss[gauss_crop_cv1[0]:gauss_crop_cv1[1]+1,gauss_crop_cv2[0]:gauss_crop_cv2[1]+1]\
-                        * self.heights[line]
-                
-                if self.periodic[0]:
-                    if cv1bin[line] < gauss_center_to_end:
-                        fes_crop_cv1_p = [self.res-1+(cv1bin[line]-gauss_center_to_end),self.res-1]
-                        gauss_crop_cv1_p = [0,gauss_center_to_end-cv1bin[line]]
-                        fes[fes_crop_cv1_p[0]:fes_crop_cv1_p[1]+1,fes_crop_cv2[0]:fes_crop_cv2[1]+1]\
-                                    += gauss[gauss_crop_cv1_p[0]:gauss_crop_cv1_p[1]+1,gauss_crop_cv2[0]:gauss_crop_cv2[1]+1]\
-                                    * self.heights[line]
-                    
-                    if cv1bin[line] > (self.res-gauss_center_to_end):
-                        fes_crop_cv1_p = [0,gauss_center_to_end+cv1bin[line]-self.res-1]
-                        gauss_crop_cv1_p = [gauss_res-(gauss_center_to_end+cv1bin[line]-self.res),gauss_res-1]
-                        fes[fes_crop_cv1_p[0]:fes_crop_cv1_p[1]+1,fes_crop_cv2[0]:fes_crop_cv2[1]+1]\
-                                    += gauss[gauss_crop_cv1_p[0]:gauss_crop_cv1_p[1]+1,gauss_crop_cv2[0]:gauss_crop_cv2[1]+1]\
-                                    * self.heights[line]
-                
-                if self.periodic[1]:
-                    if cv2bin[line] < gauss_center_to_end:
-                        fes_crop_cv2_p = [self.res-1+(cv2bin[line]-gauss_center_to_end),self.res-1]
-                        gauss_crop_cv2_p = [0,gauss_center_to_end-cv2bin[line]]
-                        fes[fes_crop_cv1[0]:fes_crop_cv1[1]+1,fes_crop_cv2_p[0]:fes_crop_cv2_p[1]+1]\
-                                    += gauss[gauss_crop_cv1[0]:gauss_crop_cv1[1]+1,gauss_crop_cv2_p[0]:gauss_crop_cv2_p[1]+1]\
-                                    * self.heights[line]
-                    
-                    if cv2bin[line] > (self.res-gauss_center_to_end):
-                        fes_crop_cv2_p = [0,gauss_center_to_end+cv2bin[line]-self.res-1]
-                        gauss_crop_cv2_p = [gauss_res-(gauss_center_to_end+cv2bin[line]-self.res),gauss_res-1]
-                        fes[fes_crop_cv1[0]:fes_crop_cv1[1]+1,fes_crop_cv2_p[0]:fes_crop_cv2_p[1]+1]\
-                                    += gauss[gauss_crop_cv1[0]:gauss_crop_cv1[1]+1,gauss_crop_cv2_p[0]:gauss_crop_cv2_p[1]+1]\
-                                    * self.heights[line]
-                
-                if self.periodic[0] and self.periodic[1]:
-                    if ((cv1bin[line] < gauss_center_to_end) or (cv1bin[line] > (self.res-gauss_center_to_end))) \
-                            and ((cv2bin[line] < gauss_center_to_end) or (cv2bin[line] > (self.res-gauss_center_to_end))):
-                        fes[fes_crop_cv1_p[0]:fes_crop_cv1_p[1]+1,fes_crop_cv2_p[0]:fes_crop_cv2_p[1]+1]\
-                                    += gauss[gauss_crop_cv1_p[0]:gauss_crop_cv1_p[1]+1,gauss_crop_cv2_p[0]:gauss_crop_cv2_p[1]+1]\
-                                    * self.heights[line]
-            print("\n")
-            fes = fes-np.min(fes)
-            self.fes = np.array(fes)
-        elif self.cvs == 3:
-            if cv1range == None:
-                if self.periodic[0]:
-                    cv1min = self.cv1per[0]
-                    cv1max = self.cv1per[1]
-                else:
-                    cv1min = self.cv1min
-                    cv1max = self.cv1max
-                    cv1range = self.cv1max-self.cv1min
-                    cv1min -= cv1range*0.15          
-                    cv1max += cv1range*0.15
-            else:
-                cv1min = cv1range[0]
-                cv1max = cv1range[1]
-                self.cv1range = cv1range
-            cv1_fes_range = cv1max-cv1min
-            
-            if cv2range == None:
-                if self.periodic[1]:
-                    cv2min = self.cv2per[0]
-                    cv2max = self.cv2per[1]
-                else:
-                    cv2min = self.cv2min
-                    cv2max = self.cv2max
-                    cv2range = self.cv2max-self.cv2min
-                    cv2min -= cv2range*0.15          
-                    cv2max += cv2range*0.15
-            else:
-                cv2min = cv2range[0]
-                cv2max = cv2range[1]
-                self.cv2range = cv2range
-            cv2_fes_range = cv2max-cv2min
-            
-            if cv1range == None:
-                if self.periodic[2]:
-                    cv3min = self.cv3per[0]
-                    cv3max = self.cv3per[1]
-                else:
-                    cv3min = self.cv3min
-                    cv3max = self.cv3max
-                    cv3range = self.cv3max-self.cv3min
-                    cv3min -= cv3range*0.15          
-                    cv3max += cv3range*0.15
-            else:
-                cv3min = cv3range[0]
-                cv3max = cv3range[1]
-                self.cv3range = cv3range
-            cv3_fes_range = cv3max-cv3min
-            
-            cv1bin = np.ceil((self.cv1-cv1min)*self.res/(cv1max-cv1min))
-            cv2bin = np.ceil((self.cv2-cv2min)*self.res/(cv2max-cv2min))
-            cv3bin = np.ceil((self.cv3-cv3min)*self.res/(cv3max-cv3min))
-                        
-            cv1bin = cv1bin.astype(int)
-            cv2bin = cv2bin.astype(int)
-            cv3bin = cv3bin.astype(int)
-            
-            s1res = (self.s1[0]*self.res)/(cv1max - cv1min)
-            s2res = (self.s2[0]*self.res)/(cv2max - cv2min)
-            s3res = (self.s3[0]*self.res)/(cv3max - cv3min)
-            
-            gauss_res = max(10*s1res, 10*s2res, 10*s3res)
-            gauss_res = int(gauss_res)
-            if gauss_res%2 == 0:
-                gauss_res += 1
-            gauss_center = int((gauss_res-1)/2)+1
-            gauss = np.zeros((gauss_res,gauss_res,gauss_res))
-            for i in range(gauss_res):
-                for j in range(gauss_res):
-                    for k in range(gauss_res):
-                        #dp2 = ((i+1)-gauss_center)**2/(2*s1res**2) + ((j+1)-gauss_center)**2/(2*s2res**2) + ((k+1)-gauss_center)**2/(2*s3res**2)
-                        #if dp2 < 6.25:
-                        #    gauss[int(i), int(j), int(k)] = -np.exp(-dp2) * 1.00193418799744762399 - 0.00193418799744762399
-                        gauss[int(i), int(j), int(k)] = -np.exp(-(((i+1)-gauss_center)**2/(2*s1res**2) + 
-                                                                  ((j+1)-gauss_center)**2/(2*s2res**2) + 
-                                                                  ((k+1)-gauss_center)**2/(2*s3res**2)))
-            
-            fes = np.zeros((self.res, self.res, self.res))
-            
-            for line in range(len(cv1bin)):
-                if (line) % 500 == 0:
-                    print(f"Constructing free energy surface: {((line+1)/len(cv1bin)):.1%} finished", end="\r")
-                
-                #fes_center = int((self.res-1)/2)
-                gauss_center_to_end = int((gauss_res-1)/2)
-                
-                fes_to_edit_cv1 = [cv1bin[line]-1-gauss_center_to_end,
-                                   cv1bin[line]-1+gauss_center_to_end]
-                fes_to_edit_cv2 = [(cv2bin[line]-1)-gauss_center_to_end,
-                                   (cv2bin[line]-1)+gauss_center_to_end]
-                fes_to_edit_cv3 = [(cv3bin[line]-1)-gauss_center_to_end,
-                                   (cv3bin[line]-1)+gauss_center_to_end]
-                fes_crop_cv1 = [max(0,fes_to_edit_cv1[0]),min(self.res-1,fes_to_edit_cv1[1])]
-                fes_crop_cv2 = [max(0,fes_to_edit_cv2[0]),min(self.res-1,fes_to_edit_cv2[1])]
-                fes_crop_cv3 = [max(0,fes_to_edit_cv3[0]),min(self.res-1,fes_to_edit_cv3[1])]
-                
-                gauss_crop_cv1 = [max(0,gauss_center_to_end-(cv1bin[line]-1)),
-                                      gauss_res-1-max(0,(cv1bin[line]-1)+gauss_center_to_end-self.res+1)]
-                gauss_crop_cv2 = [max(0,gauss_center_to_end-(cv2bin[line]-1)),
-                                      gauss_res-1-max(0,(cv2bin[line]-1)+gauss_center_to_end-self.res+1)]
-                gauss_crop_cv3 = [max(0,gauss_center_to_end-(cv3bin[line]-1)),
-                                      gauss_res-1-max(0,(cv3bin[line]-1)+gauss_center_to_end-self.res+1)]
-                
-                fes[fes_crop_cv1[0]:fes_crop_cv1[1]+1,\
-                    fes_crop_cv2[0]:fes_crop_cv2[1]+1,\
-                    fes_crop_cv3[0]:fes_crop_cv3[1]+1]\
-                        += gauss[gauss_crop_cv1[0]:gauss_crop_cv1[1]+1,\
-                                 gauss_crop_cv2[0]:gauss_crop_cv2[1]+1,\
-                                 gauss_crop_cv3[0]:gauss_crop_cv3[1]+1]\
-                        * self.heights[line]
-                
-                if self.periodic[0]:
-                    if cv1bin[line] < gauss_center_to_end:
-                        fes_crop_cv1_p = [self.res-1+(cv1bin[line]-gauss_center_to_end),self.res-1]
-                        gauss_crop_cv1_p = [0,gauss_center_to_end-cv1bin[line]]
-                        fes[fes_crop_cv1_p[0]:fes_crop_cv1_p[1]+1,\
-                            fes_crop_cv2[0]:fes_crop_cv2[1]+1,\
-                            fes_crop_cv3[0]:fes_crop_cv3[1]+1]\
-                                    += gauss[gauss_crop_cv1_p[0]:gauss_crop_cv1_p[1]+1,\
-                                             gauss_crop_cv2[0]:gauss_crop_cv2[1]+1,\
-                                             gauss_crop_cv3[0]:gauss_crop_cv3[1]+1]\
-                                    * self.heights[line]
-                    
-                    if cv1bin[line] > (self.res-gauss_center_to_end):
-                        fes_crop_cv1_p = [0,gauss_center_to_end+cv1bin[line]-self.res-1]
-                        gauss_crop_cv1_p = [gauss_res-(gauss_center_to_end+cv1bin[line]-self.res),gauss_res-1]
-                        fes[fes_crop_cv1_p[0]:fes_crop_cv1_p[1]+1,\
-                            fes_crop_cv2[0]:fes_crop_cv2[1]+1,\
-                            fes_crop_cv3[0]:fes_crop_cv3[1]+1]\
-                                    += gauss[gauss_crop_cv1_p[0]:gauss_crop_cv1_p[1]+1,\
-                                             gauss_crop_cv2[0]:gauss_crop_cv2[1]+1,\
-                                             gauss_crop_cv3[0]:gauss_crop_cv3[1]+1]\
-                                    * self.heights[line]
-                
-                if self.periodic[1]:
-                    if cv2bin[line] < gauss_center_to_end:
-                        fes_crop_cv2_p = [self.res-1+(cv2bin[line]-gauss_center_to_end),self.res-1]
-                        gauss_crop_cv2_p = [0,gauss_center_to_end-cv2bin[line]]
-                        fes[fes_crop_cv1[0]:fes_crop_cv1[1]+1,\
-                            fes_crop_cv2_p[0]:fes_crop_cv2_p[1]+1,\
-                            fes_crop_cv3[0]:fes_crop_cv3[1]+1]\
-                                    += gauss[gauss_crop_cv1[0]:gauss_crop_cv1[1]+1,\
-                                             gauss_crop_cv2_p[0]:gauss_crop_cv2_p[1]+1,\
-                                             gauss_crop_cv3[0]:gauss_crop_cv3[1]+1]\
-                                    * self.heights[line]
-                    
-                    if cv2bin[line] > (self.res-gauss_center_to_end):
-                        fes_crop_cv2_p = [0,gauss_center_to_end+cv2bin[line]-self.res-1]
-                        gauss_crop_cv2_p = [gauss_res-(gauss_center_to_end+cv2bin[line]-self.res),gauss_res-1]
-                        fes[fes_crop_cv1[0]:fes_crop_cv1[1]+1,\
-                            fes_crop_cv2_p[0]:fes_crop_cv2_p[1]+1,\
-                            fes_crop_cv3[0]:fes_crop_cv3[1]+1]\
-                                    += gauss[gauss_crop_cv1[0]:gauss_crop_cv1[1]+1,\
-                                             gauss_crop_cv2_p[0]:gauss_crop_cv2_p[1]+1,\
-                                             gauss_crop_cv3[0]:gauss_crop_cv3[1]+1]\
-                                    * self.heights[line]
-                if self.periodic[2]:
-                    if cv3bin[line] < gauss_center_to_end:
-                        fes_crop_cv3_p = [self.res-1+(cv3bin[line]-gauss_center_to_end),self.res-1]
-                        gauss_crop_cv3_p = [0,gauss_center_to_end-cv3bin[line]]
-                        fes[fes_crop_cv1[0]:fes_crop_cv1[1]+1,\
-                            fes_crop_cv2[0]:fes_crop_cv2[1]+1,\
-                            fes_crop_cv3_p[0]:fes_crop_cv3_p[1]+1]\
-                                    += gauss[gauss_crop_cv1[0]:gauss_crop_cv1[1]+1,\
-                                             gauss_crop_cv2[0]:gauss_crop_cv2[1]+1,\
-                                             gauss_crop_cv3_p[0]:gauss_crop_cv3_p[1]+1]\
-                                    * self.heights[line]
-                    
-                    if cv3bin[line] > (self.res-gauss_center_to_end):
-                        fes_crop_cv3_p = [0,gauss_center_to_end+cv3bin[line]-self.res-1]
-                        gauss_crop_cv3_p = [gauss_res-(gauss_center_to_end+cv3bin[line]-self.res),gauss_res-1]
-                        fes[fes_crop_cv1[0]:fes_crop_cv1[1]+1,\
-                            fes_crop_cv2[0]:fes_crop_cv2[1]+1,\
-                            fes_crop_cv3_p[0]:fes_crop_cv3_p[1]+1]\
-                                    += gauss[gauss_crop_cv1[0]:gauss_crop_cv1[1]+1,\
-                                             gauss_crop_cv2[0]:gauss_crop_cv2[1]+1,\
-                                             gauss_crop_cv3_p[0]:gauss_crop_cv3_p[1]+1]\
-                                    * self.heights[line]
-                
-                if self.periodic[0] and self.periodic[1]:
-                    if ((cv1bin[line] < gauss_center_to_end) or (cv1bin[line] > (self.res-gauss_center_to_end))) \
-                            and ((cv2bin[line] < gauss_center_to_end) or (cv2bin[line] > (self.res-gauss_center_to_end))):
-                        fes[fes_crop_cv1_p[0]:fes_crop_cv1_p[1]+1,\
-                            fes_crop_cv2_p[0]:fes_crop_cv2_p[1]+1,\
-                            fes_crop_cv3[0]:fes_crop_cv3[1]+1]\
-                                    += gauss[gauss_crop_cv1_p[0]:gauss_crop_cv1_p[1]+1,\
-                                             gauss_crop_cv2_p[0]:gauss_crop_cv2_p[1]+1,\
-                                             gauss_crop_cv3[0]:gauss_crop_cv3[1]+1]\
-                                    * self.heights[line]
-                
-                if self.periodic[0] and self.periodic[2]:
-                    if ((cv1bin[line] < gauss_center_to_end) or (cv1bin[line] > (self.res-gauss_center_to_end))) \
-                            and ((cv3bin[line] < gauss_center_to_end) or (cv3bin[line] > (self.res-gauss_center_to_end))):
-                        fes[fes_crop_cv1_p[0]:fes_crop_cv1_p[1]+1,\
-                            fes_crop_cv2[0]:fes_crop_cv2[1]+1,\
-                            fes_crop_cv3_p[0]:fes_crop_cv3_p[1]+1]\
-                                    += gauss[gauss_crop_cv1_p[0]:gauss_crop_cv1_p[1]+1,\
-                                             gauss_crop_cv2[0]:gauss_crop_cv2[1]+1,\
-                                             gauss_crop_cv3_p[0]:gauss_crop_cv3_p[1]+1]\
-                                    * self.heights[line]
-                
-                if self.periodic[1] and self.periodic[2]:
-                    if ((cv2bin[line] < gauss_center_to_end) or (cv2bin[line] > (self.res-gauss_center_to_end))) \
-                            and ((cv3bin[line] < gauss_center_to_end) or (cv3bin[line] > (self.res-gauss_center_to_end))):
-                        fes[fes_crop_cv1[0]:fes_crop_cv1[1]+1,\
-                            fes_crop_cv2_p[0]:fes_crop_cv2_p[1]+1,\
-                            fes_crop_cv3_p[0]:fes_crop_cv3_p[1]+1]\
-                                    += gauss[gauss_crop_cv1[0]:gauss_crop_cv1[1]+1,\
-                                             gauss_crop_cv2_p[0]:gauss_crop_cv2_p[1]+1,\
-                                             gauss_crop_cv3_p[0]:gauss_crop_cv3_p[1]+1]\
-                                    * self.heights[line]
-                
-                if self.periodic[0] and self.periodic[1] and self.periodic[2]:
-                    if ((cv1bin[line] < gauss_center_to_end) or (cv1bin[line] > (self.res-gauss_center_to_end)))\
-                            and ((cv2bin[line] < gauss_center_to_end) or (cv2bin[line] > (self.res-gauss_center_to_end))) \
-                            and ((cv3bin[line] < gauss_center_to_end) or (cv3bin[line] > (self.res-gauss_center_to_end))) :
-                        fes[fes_crop_cv1_p[0]:fes_crop_cv1_p[1]+1,\
-                            fes_crop_cv2_p[0]:fes_crop_cv2_p[1]+1,\
-                            fes_crop_cv3_p[0]:fes_crop_cv3_p[1]+1]\
-                                    += gauss[gauss_crop_cv1_p[0]:gauss_crop_cv1_p[1]+1,\
-                                             gauss_crop_cv2_p[0]:gauss_crop_cv2_p[1]+1,\
-                                             gauss_crop_cv3_p[0]:gauss_crop_cv3_p[1]+1]\
-                                    * self.heights[line]
-            
-            print("\n")
-            fes = fes-np.min(fes)
-            self.fes = np.array(fes)
-        else:
-            print("Fes object doesn't have supported number of CVs.")
-    
-    def makefes2(self, resolution, cv1range, cv2range, cv3range, time_min, time_max):
-        """
-        Function internally used to sum Hills in the same way as Plumed sum_hills. 
-        """
-        
-        self.res = resolution
-        
-        if self.cvs == 1:
-            if cv1range==None:
-                if self.periodic[0]:
-                    cv1min = self.cv1per[0]
-                    cv1max = self.cv1per[1]
-                    cv1_fes_range = np.abs(self.cv1per[1]-self.cv1per[0])
-                else:
-                    cv1range = self.cv1max-self.cv1min
-                    cv1min = self.cv1min
-                    cv1max = self.cv1max
-                    cv1min -= cv1range*0.15          
-                    cv1max += cv1range*0.15
-                    cv1_fes_range = cv1max - cv1min
-            else:
-                cv1min = cv1range[0]
-                cv1max = cv1range[1]
-                self.cv1range = cv1range
-                cv1_fes_range = cv1max-cv1min
-            
-            fes = np.zeros((self.res))
-            
-            progress = 0
-            max_progress = self.res ** self.cvs
-            
-            for x in range(self.res):
-                progress += 1
-                if (progress) % 200 == 0:
-                    print(f"Constructing free energy surface: {(progress/max_progress):.2%} finished", end="\r")
-                
-                dist_cv1 = self.cv1-(cv1min+(x)*cv1_fes_range/(self.res))
-                if self.periodic[0]:
-                    dist_cv1[dist_cv1<-0.5*cv1_fes_range] += cv1_fes_range
-                    dist_cv1[dist_cv1>+0.5*cv1_fes_range] -= cv1_fes_range
-                
-                dp2 = dist_cv1**2/(2*self.s1**2)
-                tmp = np.zeros(self.cv1.shape)
-                tmp[dp2<6.25] = self.heights[dp2<6.25] * (np.exp(-dp2[dp2<6.25]) * 1.00193418799744762399 - 0.00193418799744762399)
-                fes[x] = -tmp.sum()
-                    
-            fes = fes - np.min(fes)
-            self.fes = np.array(fes)
-            print("\n")
-            
-        elif self.cvs == 2:
-            if cv1range==None:
-                if self.periodic[0]:
-                    cv1min = self.cv1per[0]
-                    cv1max = self.cv1per[1]
-                    cv1_fes_range = np.abs(self.cv1per[1]-self.cv1per[0])
-                else:
-                    cv1range = self.cv1max-self.cv1min
-                    cv1min = self.cv1min
-                    cv1max = self.cv1max
-                    cv1min -= cv1range*0.15          
-                    cv1max += cv1range*0.15
-                    cv1_fes_range = cv1max - cv1min
-            else:
-                cv1min = cv1range[0]
-                cv1max = cv1range[1]
-                self.cv1range = cv1range
-                cv1_fes_range = cv1max-cv1min
-            
-            if cv2range == None:
-                if self.periodic[1]:
-                    cv2min = self.cv2per[0]
-                    cv2max = self.cv2per[1]
-                    cv2_fes_range = np.abs(self.cv2per[1]-self.cv2per[0])
-                else:
-                    cv2range = self.cv2max-self.cv2min
-                    cv2min = self.cv2min
-                    cv2max = self.cv2max
-                    cv2min -= cv2range*0.15          
-                    cv2max += cv2range*0.15
-                    cv2_fes_range = cv2max - cv2min
-            else:
-                cv2min = cv2range[0]
-                cv2max = cv2range[1]
-                self.cv2range = cv2range
-                cv2_fes_range = cv2max-cv2min
-            
-            fes = np.zeros((self.res, self.res))
-            
-            progress = 0
-            max_progress = self.res ** self.cvs
-            
-            for x in range(self.res):
-                dist_cv1 = self.cv1-(cv1min+(x)*cv1_fes_range/(self.res))
-                if self.periodic[0]:
-                    dist_cv1[dist_cv1<-0.5*cv1_fes_range] += cv1_fes_range
-                    dist_cv1[dist_cv1>+0.5*cv1_fes_range] -= cv1_fes_range
-                    
-                for y in range(self.res):
-                    progress += 1
-                    if (progress) % 200 == 0:
-                        print(f"Constructing free energy surface: {(progress/max_progress):.2%} finished", end="\r")
-                    
-                    dist_cv2 = self.cv2-(cv2min+(y)*cv2_fes_range/(self.res))
-                    if self.periodic[1]:
-                        dist_cv2[dist_cv2<-0.5*cv2_fes_range] += cv2_fes_range
-                        dist_cv2[dist_cv2>+0.5*cv2_fes_range] -= cv2_fes_range
-                        
-                    dp2 = dist_cv1**2/(2*self.s1**2) + dist_cv2**2/(2*self.s2**2)
-                    tmp = np.zeros(self.cv1.shape)
-                    tmp[dp2<6.25] = self.heights[dp2<6.25] * (np.exp(-dp2[dp2<6.25]) * 1.00193418799744762399 - 0.00193418799744762399)
-                    fes[x,y] = -tmp.sum()
-                    
-            fes = fes - np.min(fes)
-            self.fes = np.array(fes)
-            print("\n")
-            
-        elif self.cvs == 3:
-            if cv1range==None:
-                if self.periodic[0]:
-                    cv1min = self.cv1per[0]
-                    cv1max = self.cv1per[1]
-                    cv1_fes_range = np.abs(self.cv1per[1]-self.cv1per[0])
-                else:
-                    cv1range = self.cv1max-self.cv1min
-                    cv1min = self.cv1min
-                    cv1max = self.cv1max
-                    cv1min -= cv1range*0.15          
-                    cv1max += cv1range*0.15
-                    cv1_fes_range = cv1max - cv1min
-            else:
-                cv1min = cv1range[0]
-                cv1max = cv1range[1]
-                self.cv1range = cv1range
-                cv1_fes_range = cv1max-cv1min
-            
-            if cv2range == None:
-                if self.periodic[1]:
-                    cv2min = self.cv2per[0]
-                    cv2max = self.cv2per[1]
-                    cv2_fes_range = np.abs(self.cv2per[1]-self.cv2per[0])
-                else:
-                    cv2range = self.cv2max-self.cv2min
-                    cv2min = self.cv2min
-                    cv2max = self.cv2max
-                    cv2min -= cv2range*0.15          
-                    cv2max += cv2range*0.15
-                    cv2_fes_range = cv2max - cv2min
-            else:
-                cv2min = cv2range[0]
-                cv2max = cv2range[1]
-                self.cv2range = cv2range
-                cv2_fes_range = cv2max-cv2min
-            
-            if cv3range == None:
-                if self.periodic[2]:
-                    cv3min = self.cv3per[0]
-                    cv3max = self.cv3per[1]
-                    cv3_fes_range = np.abs(self.cv3per[1]-self.cv3per[0])
-                else:
-                    cv3range = self.cv3max-self.cv3min
-                    cv3min = self.cv3min
-                    cv3max = self.cv3max
-                    cv3min -= cv3range*0.15          
-                    cv3max += cv3range*0.15
-                    cv3_fes_range = cv3max - cv3min
-            else:
-                cv3min = cv3range[0]
-                cv3max = cv3range[1]
-                self.cv3range = cv3range
-                cv3_fes_range = cv3max-cv3min
-            
-            fes = np.zeros((self.res, self.res, self.res))
-            
-            progress = 0
-            max_progress = self.res ** self.cvs
-            
-            for x in range(self.res):
-                dist_cv1 = self.cv1-(cv1min+(x)*cv1_fes_range/(self.res))
-                if self.periodic[0]:
-                    dist_cv1[dist_cv1<-0.5*cv1_fes_range] += cv1_fes_range
-                    dist_cv1[dist_cv1>+0.5*cv1_fes_range] -= cv1_fes_range
-                    
-                for y in range(self.res):
-                    dist_cv2 = self.cv2-(cv2min+(y)*cv2_fes_range/(self.res))
-                    if self.periodic[1]:
-                        dist_cv2[dist_cv2<-0.5*cv2_fes_range] += cv2_fes_range
-                        dist_cv2[dist_cv2>+0.5*cv2_fes_range] -= cv2_fes_range
-                        
-                    for z in range(self.res):
-                        progress += 1
-                        if (progress) % 200 == 0:
-                            print(f"Constructing free energy surface: {(progress/max_progress):.2%} finished", end="\r")
-                        
-                        dist_cv3 = self.cv3-(cv3min+(z)*cv3_fes_range/(self.res))
-                        if self.periodic[2]:
-                            dist_cv3[dist_cv3<-0.5*cv3_fes_range] += cv3_fes_range
-                            dist_cv3[dist_cv3>+0.5*cv3_fes_range] -= cv3_fes_range
-                        
-                        dp2 = dist_cv1**2/(2*self.s1**2) + dist_cv2**2/(2*self.s2**2) + dist_cv3**2/(2*self.s3**2)
-                        tmp = np.zeros(self.cv1.shape)
-                        tmp[dp2<6.25] = self.heights[dp2<6.25] * (np.exp(-dp2[dp2<6.25]) * 1.00193418799744762399 - 0.00193418799744762399)
-                        fes[x,y,z] = -tmp.sum()
-                        
-                        
-                    
-            fes = fes - np.min(fes)
-            self.fes = np.array(fes)
-            print("\n")
-        else:
-            print(f"Error: unsupported number of CVs: {self.cvs}.")
-        
-    
-    
-    
-    def plot(self, png_name=None, contours=True, contours_spacing=0.0, aspect = 1.0, cmap = "jet", 
-                 energy_unit="kJ/mol", xlabel=None, ylabel=None, zlabel=None, label_size=12, image_size=[10,7], 
-                 vmin = 0, vmax = None, opacity=0.2, levels=None):
-        """
-        Function used to visualize FES, based on Matplotlib and PyVista. 
-        
-        ```python
-        fes.plot()
-        ```
-        
-        Parameters:
-        
-        * png_name = String. If this parameter is supplied, the picture of FES will be saved under this name to the current working directory.
-        
-        * contours (default=True) = whether contours should be shown on 2D FES
-        
-        * contours_spacing (default=0.0) = when a positive number is set, it will be used as spacing for contours on 2D FES. 
-                Otherwise, if contours=True, there will be five equally spaced contour levels.
-        
-        * aspect (default = 1.0) = aspect ratio of the graph. Works with 1D and 2D FES. 
-        
-        * cmap (default = "jet") = Matplotlib colormap used to color 2D or 3D FES
-        
-        * energy_unit (default="kJ/mol") = String, used in description of colorbar
-        
-        * xlabel, ylabel, zlabel = Strings, if provided, they will be used as labels for the graphs
-        
-        * labelsize (default = 12) = size of text in labels
-        
-        * image_size (default = [10,7]) = List of the width and height of the picture
-        
-        * vmin (default=0) = real number, lower bound for the colormap on 2D FES
-        
-        * vmax = real number, upper bound for the colormap on 2D FES
-        
-        * opacity (default=0.2) = number between 0 and 1, is the opacity of isosurfaces of 3D FES
-        
-        * levels = Here you can specify list of free energy values for isosurfaces on 3D FES. 
-                        If not provided, default values from contours parameters will be used instead. 
-        """
-        if vmax == None:
-            vmax = np.max(self.fes)+0.01 # if the addition is smaller than 0.01, the 3d plot stops working. 
-            
-        if contours_spacing == 0.0:
-            contours_spacing = (vmax-vmin)/5.0
-        
-        cmap = cm.get_cmap(cmap)
-        
-        cmap.set_over("white")
-        cmap.set_under("white")
-        
-        if self.cvs >= 1:
-            if not self.periodic[0]:
-                cv1min = self.cv1min - (self.cv1max-self.cv1min)*0.15
-                cv1max = self.cv1max + (self.cv1max-self.cv1min)*0.15
-            else:
-                cv1min = self.cv1per[0]
-                cv1max = self.cv1per[1] 
-        if self.cvs >=2:
-            if not self.periodic[1]:
-                cv2min = self.cv2min - (self.cv2max-self.cv2min)*0.15
-                cv2max = self.cv2max + (self.cv2max-self.cv2min)*0.15
-            else:
-                cv2min = self.cv2per[0]
-                cv2max = self.cv2per[1] 
-        if self.cvs == 3:
-            if not self.periodic[2]:
-                cv3min = self.cv3min - (self.cv3max-self.cv3min)*0.15
-                cv3max = self.cv3max + (self.cv3max-self.cv3min)*0.15
-            else:
-                cv3min = self.cv3per[0]
-                cv3max = self.cv3per[1] 
-        
-        if self.cvs == 1:
-            plt.figure(figsize=(image_size[0],image_size[1]))
-            X = np.linspace(cv1min, cv1max, self.res)
-            plt.plot(X, self.fes)
-            if xlabel == None:
-                plt.xlabel(f'CV1 - {self.cv1_name}', size=label_size)
-            else:
-                plt.xlabel(xlabel, size=label_size)
-            if ylabel == None:
-                plt.ylabel(f'free energy ({energy_unit})', size=label_size)
-            else:
-                plt.ylabel(ylabel, size=label_size)
-            
-        if self.cvs == 2:
-            fig = plt.figure(figsize=(image_size[0],image_size[1]))
-            plt.imshow(np.rot90(self.fes, axes=(0,1)), cmap=cmap, interpolation='nearest', 
-                       extent=[cv1min, cv1max, cv2min, cv2max], 
-                       aspect = (((cv1max-cv1min)/(cv2max-cv2min))/(aspect)),
-                       vmin = vmin, vmax = vmax)
-            cbar = plt.colorbar()
-            cbar.set_label(energy_unit, size=label_size)
-            if contours:
-                cont = plt.contour(np.rot90(self.fes, axes=(0,1)), 
-                         levels = np.arange(0, (vmax - 0.01), contours_spacing), 
-                         extent=[cv1min, cv1max, cv2max, cv2min], 
-                         colors = "k")
-                plt.clabel(cont, levels = np.arange(0, (vmax - 0.01), contours_spacing))
-            if xlabel == None:
-                plt.xlabel(f'CV1 - {self.cv1_name}', size=label_size)
-            else:
-                plt.xlabel(xlabel, size=label_size)
-            if ylabel == None:
-                plt.ylabel(f'CV2 - {self.cv2_name}', size=label_size)
-            else:
-                plt.ylabel(ylabel, size=label_size)
-        
-        if self.cvs == 3:
-            if xlabel == None:
-                xlabel = "CV1 - " + self.cv1_name
-            if ylabel == None:
-                ylabel = "CV2 - " + self.cv2_name
-            if zlabel == None:
-                zlabel = "CV3 - " + self.cv3_name
-            
-            grid = pv.UniformGrid(
-                dimensions=(self.res, self.res, self.res),
-                spacing=((cv1max-cv1min)/self.res,(cv2max-cv2min)/self.res,(cv3max-cv3min)/self.res),
-                origin=(cv1min, cv2min, cv3min)
-            )
-            grid["vol"] = self.fes.ravel(order="F")
-            if levels == None:
-                contours = grid.contour(np.arange(0, (vmax - 0.01), contours_spacing))
-            else:
-                contours = grid.contour(levels)
-            fescolors = []
-            for i in range(contours.points.shape[0]):
-                fescolors.append(self.fes[int((contours.points[i,0]-cv1min)*self.res/(cv1max-cv1min)),
-                                          int((contours.points[i,1]-cv2min)*self.res/(cv2max-cv2min)),
-                                          int((contours.points[i,2]-cv3min)*self.res/(cv3max-cv3min))])
-            #%% Visualization
-            pv.set_plot_theme('document')
-            p = pv.Plotter()
-            p.add_mesh(contours, scalars=fescolors, opacity=opacity, cmap=cmap, show_scalar_bar=False, interpolate_before_map=True)
-            p.show_grid(xlabel=xlabel, ylabel=ylabel, zlabel=zlabel)
-            p.show()
-            
-        if png_name != None:
-            plt.savefig(png_name)
-        
-    def set_fes(self, fes):
-        self.fes = fes
-        
-    def surface_plot(self, cmap = "jet", 
-                     energy_unit="kJ/mol", xlabel=None, ylabel=None, zlabel=None, 
-                     label_size=12, image_size=[12,7], rstride=1, cstride=1, vmin = 0, vmax = None):
-        """
-        Function for visualization of 2D FES as 3D surface plot. For now, it is based on Matplotlib, but there are issues with interactivity. 
-        
-        It can be interacted with in jupyter notebook or jupyter lab in %matplotlib widget mode. Otherwise it is just static image of the 3D surface plot. 
-        
-        ```python
-        %matplotlib widget
-        fes.surface_plot()
-        ```
-        
-        There are future plans to implement this function using PyVista. 
-        Hovewer, in current version of PyVista (0.38.5) there is an issue that labels on the 3rd axis for free energy are showing wrong values. 
-        """
-        if self.cvs == 2:
-            if self.cv1range==None:
-                if self.periodic[0]:
-                    cv1min = self.cv1per[0]
-                    cv1max = self.cv1per[1]
-                    cv1_fes_range = np.abs(self.cv1per[1]-self.cv1per[0])
-                else:
-                    cv1range = self.cv1max-self.cv1min
-                    cv1min = self.cv1min
-                    cv1max = self.cv1max
-                    cv1min -= cv1range*0.15          
-                    cv1max += cv1range*0.15
-                    cv1_fes_range = cv1max - cv1min
-            else:
-                cv1min = self.cv1range[0]
-                cv1max = self.cv1range[1]
-                cv1_fes_range = cv1max-cv1min
-            
-            if self.cv2range == None:
-                if self.periodic[1]:
-                    cv2min = self.cv2per[0]
-                    cv2max = self.cv2per[1]
-                    cv2_fes_range = np.abs(self.cv2per[1]-self.cv2per[0])
-                else:
-                    cv2range = self.cv2max-self.cv2min
-                    cv2min = self.cv2min
-                    cv2max = self.cv2max
-                    cv2min -= cv2range*0.15          
-                    cv2max += cv2range*0.15
-                    cv2_fes_range = cv2max - cv2min
-            else:
-                cv2min = self.cv2range[0]
-                cv2max = self.cv2range[1]
-                cv2_fes_range = cv2max-cv2min
-            
-            x = np.linspace(cv1min, cv1max, self.res)
-            y = np.linspace(cv2min, cv2max, self.res)
-            
-            X, Y = np.meshgrid(x, y)
-            Z = self.fes
-            
-            #grid = pv.StructuredGrid(X, Y, Z)
-            #grid.plot()
-            
-            fig = plt.figure()
-            ax = plt.axes(projection="3d")
-            ax.plot_surface(X,Y,Z, cmap=cmap, rstride=rstride, cstride=cstride)
-            
-            if xlabel == None:
-                ax.set_xlabel(f'CV1 - {self.cv1_name}', size=label_size)
-            else:
-                ax.set_xlabel(xlabel, size=label_size)
-            if ylabel == None:
-                ax.set_ylabel(f'CV2 - {self.cv2_name}', size=label_size)
-            else:
-                ax.set_ylabel(ylabel, size=label_size)
-            if zlabel == None:
-                ax.set_zlabel(f'free energy ({energy_unit})', size=label_size)
-            else:
-                ax.set_zlabel(zlabel, size=label_size)
-        else:
-            print(f"Surface plot only works for FES with exactly two CVs, and this FES has {self.cvs}")
-    
-    def removeCV(self, CV=None, energy_unit="kJ/mol", temp=300.0):
-        """
-        This function is used to remove a CV from an existing FES. The function first recalculates the FES to an array of probabilities. The probabilities 
-        are summed along the CV to be removed, and resulting probability distribution with 1 less dimension is converted back to FES. 
-        
-        Interactivity was working in jupyter notebook/lab with "%matplotlib widget".
-        
-        Parameters:
-        
-        * CV = integer, the CV to be removed
-        
-        * energy_unit (default="kJ/mol") = has to be either "kJ/mol" or "kcal/mol"
-        
-        * temp (default=300) = temperature of the simulation in Kelvins.
-        """
-        CV = int(float(CV))
-        print(f"Removing CV {CV}.")
-        if CV > self.cvs:
-            print("Error: The CV to remove is not available in this FES object.")
-            return None
-        if self.cvs == 1:
-            print("Error: You can not remove the only CV. ")
-            return None
-        elif self.cvs == 2:
-            if energy_unit == "kJ/mol":
-                probabilities = np.exp(-1000*self.fes/8.314/temp)
-                if CV == 1:
-                    new_prob = np.sum(probabilities, axis=1)
-                    new_fes = Fes(hills=None)
-                    new_fes.fes = -8.314*temp*np.log(new_prob)/1000
-                    new_fes.fes = new_fes.fes - np.min(new_fes.fes)
-                    new_fes.cvs = 1
-                    new_fes.res = self.res
-                    new_fes.periodic = [self.periodic[1]]
-                    new_fes.cv1min = self.cv2min
-                    new_fes.cv1max = self.cv2max
-                    new_fes.cv1_name = self.cv2_name
-                    new_fes.cv1per = self.cv2per
-                if CV == 2:
-                    new_prob = np.sum(probabilities, axis=0)
-                    new_fes = Fes(hills=None)
-                    new_fes.fes = -8.314*temp*np.log(new_prob)/1000
-                    new_fes.fes = new_fes.fes - np.min(new_fes.fes)
-                    new_fes.cvs = 1
-                    new_fes.res = self.res
-                    new_fes.periodic = [self.periodic[0]]
-                    new_fes.cv1min = self.cv1min
-                    new_fes.cv1max = self.cv1max
-                    new_fes.cv1_name = self.cv1_name
-                    new_fes.cv1per = self.cv1per
-                return new_fes
-            elif energy_unit == "kcal/mol":
-                probabilities = np.exp(-1000*4.184*self.fes/8.314/temp)
-                if CV == 1:
-                    new_prob = np.sum(probabilities, axis=1)
-                    new_fes = Fes(hills=None)
-                    new_fes.fes = -8.314*temp*np.log(new_prob)/1000/4.184
-                    new_fes.fes = new_fes.fes - np.min(new_fes.fes)
-                    new_fes.cvs = 1
-                    new_fes.res = self.res
-                    new_fes.periodic = [self.periodic[1]]
-                    new_fes.cv1min = self.cv2min
-                    new_fes.cv1max = self.cv2max
-                    new_fes.cv1_name = self.cv2_name
-                    new_fes.cv1per = self.cv2per
-                if CV == 2:
-                    new_prob = np.sum(probabilities, axis=0)
-                    new_fes = Fes(hills=None)
-                    new_fes.fes = -8.314*temp*np.log(new_prob)/1000/4.184
-                    new_fes.fes = new_fes.fes - np.min(new_fes.fes)
-                    new_fes.cvs = 1
-                    new_fes.res = self.res
-                    new_fes.periodic = [self.periodic[0]]
-                    new_fes.cv1min = self.cv1min
-                    new_fes.cv1max = self.cv1max
-                    new_fes.cv1_name = self.cv1_name
-                    new_fes.cv1per = self.cv1per
-                return new_fes
-            else:
-                print("Error: unknown energy unit")
-                return None
-        elif self.cvs == 3:
-            if energy_unit == "kJ/mol":
-                probabilities = np.exp(-1000*self.fes/8.314/temp)
-                if CV == 1:
-                    new_prob = np.sum(probabilities, axis=0)
-                    new_fes = Fes(hills=None)
-                    new_fes.fes = -8.314*temp*np.log(new_prob)/1000
-                    new_fes.fes = new_fes.fes - np.min(new_fes.fes)
-                    new_fes.cvs = 2
-                    new_fes.res = self.res
-                    new_fes.periodic = [self.periodic[1], self.periodic[2]]
-                    new_fes.cv1min = self.cv2min
-                    new_fes.cv1max = self.cv2max
-                    new_fes.cv2min = self.cv3min
-                    new_fes.cv2max = self.cv3max
-                    new_fes.cv1_name = self.cv2_name
-                    new_fes.cv2_name = self.cv3_name
-                    new_fes.cv1per = self.cv2per
-                    new_fes.cv2per = self.cv3per
-                if CV == 2:
-                    new_prob = np.sum(probabilities, axis=1)
-                    new_fes = Fes(hills=None)
-                    new_fes.fes = -8.314*temp*np.log(new_prob)/1000
-                    new_fes.fes = new_fes.fes - np.min(new_fes.fes)
-                    new_fes.cvs = 2
-                    new_fes.res = self.res
-                    new_fes.periodic = [self.periodic[0], self.periodic[2]]
-                    new_fes.cv1min = self.cv1min
-                    new_fes.cv1max = self.cv1max
-                    new_fes.cv2min = self.cv3min
-                    new_fes.cv2max = self.cv3max
-                    new_fes.cv1_name = self.cv1_name
-                    new_fes.cv2_name = self.cv3_name
-                    new_fes.cv1per = self.cv1per
-                    new_fes.cv2per = self.cv3per
-                if CV == 3:
-                    new_prob = np.sum(probabilities, axis=2)
-                    new_fes = Fes(hills=None)
-                    new_fes.fes = -8.314*temp*np.log(new_prob)/1000
-                    new_fes.fes = new_fes.fes - np.min(new_fes.fes)
-                    new_fes.cvs = 2
-                    new_fes.res = self.res
-                    new_fes.periodic = [self.periodic[0], self.periodic[1]]
-                    new_fes.cv1min = self.cv1min
-                    new_fes.cv1max = self.cv1max
-                    new_fes.cv2min = self.cv2min
-                    new_fes.cv2max = self.cv2max
-                    new_fes.cv1_name = self.cv1_name
-                    new_fes.cv2_name = self.cv2_name
-                    new_fes.cv1per = self.cv1per
-                    new_fes.cv2per = self.cv2per
-                return new_fes
-            elif energy_unit == "kcal/mol":
-                probabilities = np.exp(-1000*4.184*self.fes/8.314/temp)
-                if CV == 1:
-                    new_prob = np.sum(probabilities, axis=0)
-                    new_fes = Fes(hills=None)
-                    new_fes.fes = -8.314*temp*np.log(new_prob)/1000/4.184
-                    new_fes.fes = new_fes.fes - np.min(new_fes.fes)
-                    new_fes.cvs = 2
-                    new_fes.res = self.res
-                    new_fes.periodic = [self.periodic[1], self.periodic[2]]
-                    new_fes.cv1min = self.cv2min
-                    new_fes.cv1max = self.cv2max
-                    new_fes.cv2min = self.cv3min
-                    new_fes.cv2max = self.cv3max
-                    new_fes.cv1_name = self.cv2_name
-                    new_fes.cv2_name = self.cv3_name
-                    new_fes.cv1per = self.cv2per
-                    new_fes.cv2per = self.cv3per
-                if CV == 2:
-                    new_prob = np.sum(probabilities, axis=1)
-                    new_fes = Fes(hills=None)
-                    new_fes.fes = -8.314*temp*np.log(new_prob)/1000/4.184
-                    new_fes.fes = new_fes.fes - np.min(new_fes.fes)
-                    new_fes.cvs = 2
-                    new_fes.res = self.res
-                    new_fes.periodic = [self.periodic[0], self.periodic[2]]
-                    new_fes.cv1min = self.cv1min
-                    new_fes.cv1max = self.cv1max
-                    new_fes.cv2min = self.cv3min
-                    new_fes.cv2max = self.cv3max
-                    new_fes.cv1_name = self.cv1_name
-                    new_fes.cv2_name = self.cv3_name
-                    new_fes.cv1per = self.cv1per
-                    new_fes.cv2per = self.cv3per
-                if CV == 3:
-                    new_prob = np.sum(probabilities, axis=2)
-                    new_fes = Fes(hills=None)
-                    new_fes.fes = -8.314*temp*np.log(new_prob)/1000/4.184
-                    new_fes.fes = new_fes.fes - np.min(new_fes.fes)
-                    new_fes.cvs = 2
-                    new_fes.res = self.res
-                    new_fes.periodic = [self.periodic[0], self.periodic[1]]
-                    new_fes.cv1min = self.cv1min
-                    new_fes.cv1max = self.cv1max
-                    new_fes.cv2min = self.cv2min
-                    new_fes.cv2max = self.cv2max
-                    new_fes.cv1_name = self.cv1_name
-                    new_fes.cv2_name = self.cv2_name
-                    new_fes.cv1per = self.cv1per
-                    new_fes.cv2per = self.cv2per
-                return new_fes
-            else:
-                print("Error: unknown energy unit")
-                return None
-    
-    def make_gif(self, gif_name="FES.gif", cmap = "jet", 
-                 xlabel=None, ylabel=None, zlabel=None, label_size=12, image_size=[10,7], 
-                  opacity=0.2, levels=None, frames=64):
-        """
-        Function that generates animation of 3D FES showing different isosurfaces.
-        
-        ```python
-        fes.make_gif()
-        ```
-        
-        Parameters:
-        
-        * gif_name (default="FES.gif") = String. Name of the gif of FES that will be saved in the current working directory.
-        
-        * cmap (default = "jet") = Matplotlib colormap used to color the 3D FES
-        
-        * xlabel, ylabel, zlabel = Strings, if provided, they will be used as labels for the graph
-        
-        * labelsize (default = 12) = size of text in labels
-        
-        * image_size (default = [10,7]) = List of the width and height of the picture
-        
-        * opacity (default = 0.2) = number between 0 and 1, is the opacity of isosurfaces of 3D FES
-        
-        * levels = Here you can specify list of free energy values for isosurfaces on 3D FES. 
-                If not provided, default values from contours parameters will be used instead. 
-        
-        * frames (default = 64) = Number of frames the animation will be made of. 
-        """
-        if self.cvs == 3:
-            if self.cvs >= 1:
-                if not self.periodic[0]:
-                    cv1min = self.cv1min - (self.cv1max-self.cv1min)*0.15
-                    cv1max = self.cv1max + (self.cv1max-self.cv1min)*0.15
-                else:
-                    cv1min = self.cv1per[0]
-                    cv1max = self.cv1per[1] 
-            if self.cvs >=2:
-                if not self.periodic[1]:
-                    cv2min = self.cv2min - (self.cv2max-self.cv2min)*0.15
-                    cv2max = self.cv2max + (self.cv2max-self.cv2min)*0.15
-                else:
-                    cv2min = self.cv2per[0]
-                    cv2max = self.cv2per[1] 
-            if self.cvs == 3:
-                if not self.periodic[2]:
-                    cv3min = self.cv3min - (self.cv3max-self.cv3min)*0.15
-                    cv3max = self.cv3max + (self.cv3max-self.cv3min)*0.15
-                else:
-                    cv3min = self.cv3per[0]
-                    cv3max = self.cv3per[1] 
-            
-            values = np.linspace(np.min(self.fes)+0.01, np.max(self.fes), num=frames)
-            grid = pv.UniformGrid(
-                dimensions=(self.res, self.res, self.res),
-                spacing=((cv1max-cv1min)/self.res,(cv2max-cv2min)/self.res,(cv3max-cv3min)/self.res),
-                origin=(cv1min, cv2min, cv3min),
-            )
-            grid["vol"] = self.fes.ravel(order="F")
-            surface = grid.contour(values[:1])
-            surfaces = [grid.contour([v]) for v in values]
-            surface = surfaces[0].copy()
-            
-            pv.set_plot_theme('document')
-            plotter = pv.Plotter(off_screen=True)
-            # Open a movie file
-            plotter.open_gif(gif_name)
-
-            # Add initial mesh
-            plotter.add_mesh(
-                surface,
-                opacity=0.3,
-                clim=grid.get_data_range(),
-                show_scalar_bar=False,
-                cmap="jet"
-            )
-            plotter.add_mesh(grid.outline_corners(), color="k")
-            if xlabel == None and ylabel == None and zlabel == None:
-                plotter.show_grid(xlabel=f"CV1 - {self.cv1_name}", ylabel=f"CV2 - {self.cv2_name}", zlabel=f"CV3 - {self.cv3_name}")
-            else:
-                plotter.show_grid(xlabel=xlabel, ylabel=ylabel, zlabel=zlabel)
-            plotter.set_background('white')
-            plotter.show(auto_close=False)
-
-            # Run through each frame
-            for surf in surfaces:
-                surface.copy_from(surf)
-                plotter.write_frame()  # Write this frame
-            # Run through backwards
-            for surf in surfaces[::-1]:
-                surface.copy_from(surf)
-                plotter.write_frame()  # Write this frame
-
-            # Be sure to close the plotter when finished
-            plotter.close()
-        else:
-            print("Error: gif_plot is only available for FES with 3 CVs.")     
-
-            
-            
-class Minima():
-    """
-    Object of Minima class is created to find local free energy minima on FES. 
-    The FES is first divided to some number of bins, 
-    (the number of bins can be set with option nbins, default is 8)
-    and the absolute minima is found for each bin. Then the algorithm checks 
-    if this point is really a local minimum by comparing to the surrounding points of FES.
-    
-    The list of minima is stored as pandas dataframe. 
-    
-    Command:
-    ```python
-    minima = metadynminer.Minima(fes=f, nbins=8)
-    ```
-    
-    List of minima can be later called like this:
-    
-    ```python
-    print(minima.minima)
-    ```
-    
-    Parameters:
-    
-    * fes = Fes object to find the minima on
-    
-    * nbins (default = 8) = number of bins to divide the FES
-    """
-    def __init__(self, fes, nbins = 8):
-        self.fes = fes.fes
-        self.periodic = fes.periodic
-        self.cvs = fes.cvs
-        self.res = fes.res
-
-        if self.cvs >= 1:
-            self.cv1_name = fes.cv1_name
-            self.cv1min = fes.cv1min
-            self.cv1max = fes.cv1max
-            self.cv1per = fes.cv1per
-        if self.cvs >= 2:
-            self.cv2min = fes.cv2min
-            self.cv2max = fes.cv2max
-            self.cv2_name = fes.cv2_name
-            self.cv2per = fes.cv2per
-        if self.cvs == 3:
-            self.cv3min = fes.cv3min
-            self.cv3max = fes.cv3max
-            self.cv3_name = fes.cv3_name
-            self.cv3per = fes.cv3per
-        
-        self.findminima(nbins=nbins)
-
-    def findminima(self, nbins=8):
-        """
-        Internal method for finding local minima on FES.
-        """
-        if int(nbins) != nbins:
-            nbins = int(nbins)
-            print(f"Number of bins must be an integer, it will be set to {nbins}.")
-        if self.res%nbins != 0:
-            print("Error: Resolution of FES must be divisible by number of bins.")
-            return None
-        if nbins > self.res/2:
-            print("Error: Number of bins is too high.")
-            return None
-        bin_size = int(self.res/nbins)
-
-        if self.cvs >= 1:
-            if not self.periodic[0]:
-                cv1min = self.cv1min - (self.cv1max-self.cv1min)*0.15
-                cv1max = self.cv1max + (self.cv1max-self.cv1min)*0.15
-            else:
-                cv1min = self.cv1min
-                cv1max = self.cv1max 
-        if self.cvs >=2:
-            if not self.periodic[1]:
-                cv2min = self.cv2min - (self.cv2max-self.cv2min)*0.15
-                cv2max = self.cv2max + (self.cv2max-self.cv2min)*0.15
-            else:
-                cv2min = self.cv2min
-                cv2max = self.cv2max 
-        if self.cvs == 3:
-            if not self.periodic[2]:
-                cv3min = self.cv3min - (self.cv3max-self.cv3min)*0.15
-                cv3max = self.cv3max + (self.cv3max-self.cv3min)*0.15
-            else:
-                cv3min = self.cv3min
-                cv3max = self.cv3max
-
-        self.minima = []
-        if self.cvs == 1:
-            for bin1 in range(0,nbins):
-                
-                fes_slice = self.fes[bin1*bin_size:(bin1+1)*bin_size]
-                bin_min = np.min(fes_slice)
-                argmin = np.argmin(fes_slice)
-                # indexes of global minimum of a bin
-                bin_min_arg_cv1 = int(argmin%bin_size)
-                # indexes of that minima in the original fes (indexes +1)
-                min_cv1_b = int(bin_min_arg_cv1+bin1*bin_size)
-                if (bin_min_arg_cv1 > 0 and bin_min_arg_cv1<(bin_size-1)):
-                    min_cv1 = (((min_cv1_b+0.5)/self.res)*(cv1max-cv1min))+cv1min
-                    if self.minima == []:
-                        self.minima=np.array([round(bin_min, 6), int(min_cv1_b), round(min_cv1, 6)])
-                    else:
-                        self.minima=np.vstack((self.minima, np.array([round(bin_min, 6), int(min_cv1_b), round(min_cv1, 6)])))
-                else:
-                    around = []
-                    min_cv1_b_low = min_cv1_b - 1
-                    if min_cv1_b_low == -1:
-                        if self.periodic[0]:
-                            min_cv1_b_low = self.res - 1
-                        else:
-                            min_cv1_b_low = float("nan")
-
-                    min_cv1_b_high = min_cv1_b + 1
-                    if min_cv1_b_high == self.res:
-                        if self.periodic[0]:
-                            min_cv1_b_high = 0
-                        else:
-                            min_cv1_b_high = float("nan")
-
-                    #1_b_low
-                    if not(np.isnan(min_cv1_b_low)):
-                        around.append(self.fes[min_cv1_b_low])
-                    #1_b_high
-                    if not(np.isnan(min_cv1_b_high)):
-                        around.append(self.fes[min_cv1_b_high])
-                    
-                    if bin_min < np.min(around):
-                        min_cv1 = (((min_cv1_b+0.5)/self.res)*(cv1max-cv1min))+cv1min
-                        if self.minima == []:
-                            self.minima=np.array([round(bin_min, 6), int(min_cv1_b), round(min_cv1, 6)])
-                        else:
-                            self.minima=np.vstack((self.minima, np.array([round(bin_min, 6), int(min_cv1_b), round(min_cv1, 6)])))
-            
-        elif self.cvs == 2:
-            for bin1 in range(0,nbins):
-                for bin2 in range(0,nbins):
-                    fes_slice = self.fes[bin1*bin_size:(bin1+1)*bin_size,
-                                         bin2*bin_size:(bin2+1)*bin_size]
-                    bin_min = np.min(fes_slice)
-                    argmin = np.argmin(fes_slice)
-                    # indexes of global minimum of a bin
-                    bin_min_arg = np.unravel_index(np.argmin(fes_slice), fes_slice.shape)
-                    # indexes of that minima in the original fes (indexes +1)
-                    min_cv1_b = int(bin_min_arg[0]+bin1*bin_size)
-                    min_cv2_b = int(bin_min_arg[1]+bin2*bin_size)
-                    if (bin_min_arg[0] > 0 and bin_min_arg[0]<(bin_size-1)) \
-                                    and (bin_min_arg[1] > 0 and bin_min_arg[1]<(bin_size-1)):
-                        min_cv1 = (((min_cv1_b+0.5)/self.res)*(cv1max-cv1min))+cv1min
-                        min_cv2 = (((min_cv2_b+0.5)/self.res)*(cv2max-cv2min))+cv2min
-                        if self.minima == []:
-                            self.minima=np.array([round(bin_min, 6), int(min_cv1_b),\
-                                                  int(min_cv2_b), round(min_cv1, 6), round(min_cv2, 6)])
-                        else:
-                            self.minima=np.vstack((self.minima, np.array([round(bin_min, 6), int(min_cv1_b), \
-                                                                          int(min_cv2_b), round(min_cv1, 6), round(min_cv2, 6)])))
-                    else:
-                        around = []
-                        min_cv1_b_low = min_cv1_b - 1
-                        if min_cv1_b_low == -1:
-                            if self.periodic[0]:
-                                min_cv1_b_low = self.res - 1
-                            else:
-                                min_cv1_b_low = float("nan")
-
-                        min_cv1_b_high = min_cv1_b + 1
-                        if min_cv1_b_high == self.res:
-                            if self.periodic[0]:
-                                min_cv1_b_high = 0
-                            else:
-                                min_cv1_b_high = float("nan")
-
-                        min_cv2_b_low = min_cv2_b - 1
-                        if min_cv2_b_low == -1:
-                            if self.periodic[0]:
-                                min_cv2_b_low = self.res - 1
-                            else:
-                                min_cv2_b_low = float("nan")
-
-                        min_cv2_b_high = min_cv2_b + 1
-                        if min_cv2_b_high == self.res:
-                            if self.periodic[0]:
-                                min_cv2_b_high = 0
-                            else:
-                                min_cv2_b_high = float("nan")
-                        #1_b_low
-                        if not(np.isnan(min_cv1_b_low)):
-                            if not(np.isnan(min_cv2_b_low)):
-                                around.append(self.fes[min_cv1_b_low, min_cv2_b_low])
-                            around.append(self.fes[min_cv1_b_low,min_cv2_b])
-                            if not(np.isnan(min_cv2_b_high)):
-                                around.append(self.fes[min_cv1_b_low, min_cv2_b_high])
-                        #1_b
-                        if not(np.isnan(min_cv2_b_low)):
-                            around.append(self.fes[min_cv1_b, min_cv2_b_low])
-                        if not(np.isnan(min_cv2_b_high)):
-                            around.append(self.fes[min_cv1_b, min_cv2_b_high])
-                        #1_b_high
-                        if not(np.isnan(min_cv1_b_high)):
-                            if not(np.isnan(min_cv2_b_low)):
-                                around.append(self.fes[min_cv1_b_high, min_cv2_b_low])
-                            around.append(self.fes[min_cv1_b_high, min_cv2_b])
-                            if not(np.isnan(min_cv2_b_high)):
-                                around.append(self.fes[min_cv1_b_high, min_cv2_b_high])
-                        if bin_min < np.min(around):
-                            min_cv1 = (((min_cv1_b+0.5)/self.res)*(cv1max-cv1min))+cv1min
-                            min_cv2 = (((min_cv2_b+0.5)/self.res)*(cv2max-cv2min))+cv2min
-                            if self.minima == []:
-                                self.minima=np.array([round(bin_min, 6), int(min_cv1_b), int(min_cv2_b), \
-                                                      round(min_cv1, 6), round(min_cv2, 6)])
-                            else:
-                                self.minima=np.vstack((self.minima, np.array([round(bin_min, 6), int(min_cv1_b), \
-                                                                              int(min_cv2_b), round(min_cv1, 6), round(min_cv2, 6)])))
-        elif self.cvs == 3:
-            for bin1 in range(0,nbins):
-                for bin2 in range(0,nbins):
-                    for bin3 in range(0, nbins):
-                        fes_slice = self.fes[bin1*bin_size:(bin1+1)*bin_size,
-                                             bin2*bin_size:(bin2+1)*bin_size, 
-                                             bin3*bin_size:(bin3+1)*bin_size]
-                        bin_min = np.min(fes_slice)
-                        argmin = np.argmin(fes_slice)
-                        # indexes of global minimum of a bin
-                        bin_min_arg = np.unravel_index(np.argmin(fes_slice), fes_slice.shape)
-                        # indexes of that minima in the original fes (indexes +1)
-                        min_cv1_b = int(bin_min_arg[0]+bin1*bin_size)
-                        min_cv2_b = int(bin_min_arg[1]+bin2*bin_size)
-                        min_cv3_b = int(bin_min_arg[2]+bin3*bin_size)
-                        if (bin_min_arg[0] > 0 and bin_min_arg[0]<(bin_size-1)) \
-                                        and (bin_min_arg[1] > 0 and bin_min_arg[1]<(bin_size-1))\
-                                        and (bin_min_arg[2] > 0 and bin_min_arg[2]<(bin_size-1)):
-                            min_cv1 = (((min_cv1_b+0.5)/self.res)*(cv1max-cv1min))+cv1min
-                            min_cv2 = (((min_cv2_b+0.5)/self.res)*(cv2max-cv2min))+cv2min
-                            min_cv3 = (((min_cv3_b+0.5)/self.res)*(cv3max-cv3min))+cv3min
-                            if self.minima == []:
-                                self.minima=np.array([round(bin_min, 6), int(min_cv1_b),\
-                                                      int(min_cv2_b), int(min_cv3_b), round(min_cv1, 6), \
-                                                      round(min_cv2, 6), round(min_cv3, 6)])
-                            else:
-                                self.minima=np.vstack((self.minima, np.array([round(bin_min, 6), int(min_cv1_b),\
-                                                      int(min_cv2_b), int(min_cv3_b), round(min_cv1, 6), \
-                                                      round(min_cv2, 6), round(min_cv3, 6)])))
-                        else:
-                            around = []
-                            min_cv1_b_low = min_cv1_b - 1
-                            if min_cv1_b_low == -1:
-                                if self.periodic[0]:
-                                    min_cv1_b_low = self.res - 1
-                                else:
-                                    min_cv1_b_low = float("nan")
-
-                            min_cv1_b_high = min_cv1_b + 1
-                            if min_cv1_b_high == self.res:
-                                if self.periodic[0]:
-                                    min_cv1_b_high = 0
-                                else:
-                                    min_cv1_b_high = float("nan")
-
-                            min_cv2_b_low = min_cv2_b - 1
-                            if min_cv2_b_low == -1:
-                                if self.periodic[0]:
-                                    min_cv2_b_low = self.res - 1
-                                else:
-                                    min_cv2_b_low = float("nan")
-
-                            min_cv2_b_high = min_cv2_b + 1
-                            if min_cv2_b_high == self.res:
-                                if self.periodic[0]:
-                                    min_cv2_b_high = 0
-                                else:
-                                    min_cv2_b_high = float("nan")
-                                                       
-                            min_cv3_b_low = min_cv3_b - 1
-                            if min_cv3_b_low == -1:
-                                if self.periodic[2]:
-                                    min_cv3_b_low = self.res - 1
-                                else:
-                                    min_cv3_b_low = float("nan")
-
-                            min_cv3_b_high = min_cv3_b + 1
-                            if min_cv3_b_high == self.res:
-                                if self.periodic[2]:
-                                    min_cv3_b_high = 0
-                                else:
-                                    min_cv3_b_high = float("nan")
-
-#cv3_b
-                            #1_b_low
-                            if not(np.isnan(min_cv1_b_low)):
-                                if not(np.isnan(min_cv2_b_low)):
-                                    around.append(self.fes[min_cv1_b_low,min_cv2_b_low,min_cv3_b])
-                                around.append(self.fes[min_cv1_b_low,min_cv2_b,min_cv3_b])
-                                if not(np.isnan(min_cv2_b_high)):
-                                    around.append(self.fes[min_cv1_b_low,min_cv2_b_high,min_cv3_b])
-                            #1_b
-                            if not(np.isnan(min_cv2_b_low)):
-                                around.append(self.fes[min_cv1_b,min_cv2_b_low,min_cv3_b])
-                            if not(np.isnan(min_cv2_b_high)):
-                                around.append(self.fes[min_cv1_b,min_cv2_b_high,min_cv3_b])
-                            #1_b_high
-                            if not(np.isnan(min_cv1_b_high)):
-                                if not(np.isnan(min_cv2_b_low)):
-                                    around.append(self.fes[min_cv1_b_high,min_cv2_b_low,min_cv3_b])
-                                around.append(self.fes[min_cv1_b_high,min_cv2_b,min_cv3_b])
-                                if not(np.isnan(min_cv2_b_high)):
-                                    around.append(self.fes[min_cv1_b_high,min_cv2_b_high,min_cv3_b])
-                           
-                            if not(np.isnan(min_cv3_b_low)):
-                            #1_b_low
-                                if not(np.isnan(min_cv1_b_low)):
-                                    if not(np.isnan(min_cv2_b_low)):
-                                        around.append(self.fes[min_cv1_b_low,min_cv2_b_low,min_cv3_b_low])
-                                    around.append(self.fes[min_cv1_b_low,min_cv2_b,min_cv3_b_low])
-                                    if not(np.isnan(min_cv2_b_high)):
-                                        around.append(self.fes[min_cv1_b_low,min_cv2_b_high,min_cv3_b_low])
-                                #1_b
-                                if not(np.isnan(min_cv2_b_low)):
-                                    around.append(self.fes[min_cv1_b,min_cv2_b_low,min_cv3_b_low])
-                                if not(np.isnan(min_cv2_b_high)):
-                                    around.append(self.fes[min_cv1_b,min_cv2_b_high,min_cv3_b_low])
-                                #1_b_high
-                                if not(np.isnan(min_cv1_b_high)):
-                                    if not(np.isnan(min_cv2_b_low)):
-                                        around.append(self.fes[min_cv1_b_high,min_cv2_b_low,min_cv3_b_low])
-                                    around.append(self.fes[min_cv1_b_high,min_cv2_b,min_cv3_b_low])
-                                    if not(np.isnan(min_cv2_b_high)):
-                                        around.append(self.fes[min_cv1_b_high,min_cv2_b_high,min_cv3_b_low])
-                            
-                            if not(np.isnan(min_cv2_b_high)):
-                                #1_b_low
-                                if not(np.isnan(min_cv1_b_low)):
-                                    if not(np.isnan(min_cv2_b_low)):
-                                        around.append(self.fes[min_cv1_b_low,min_cv2_b_low,min_cv3_b_high])
-                                    around.append(self.fes[min_cv1_b_low,min_cv2_b,min_cv3_b_high])
-                                    if not(np.isnan(min_cv2_b_high)):
-                                        around.append(self.fes[min_cv1_b_low,min_cv2_b_high,min_cv3_b_high])
-                                #1_b
-                                if not(np.isnan(min_cv2_b_low)):
-                                    around.append(self.fes[min_cv1_b,min_cv2_b_low,min_cv3_b_high])
-                                if not(np.isnan(min_cv2_b_high)):
-                                    around.append(self.fes[min_cv1_b,min_cv2_b_high,min_cv3_b_high])
-                                #1_b_high
-                                if not(np.isnan(min_cv1_b_high)):
-                                    if not(np.isnan(min_cv2_b_low)):
-                                        around.append(self.fes[min_cv1_b_high,min_cv2_b_low,min_cv3_b_high])
-                                    around.append(self.fes[min_cv1_b_high,min_cv2_b,min_cv3_b_high])
-                                    if not(np.isnan(min_cv2_b_high)):
-                                        around.append(self.fes[min_cv1_b_high,min_cv2_b_high,min_cv3_b_high])
-                            
-                            if bin_min < np.min(around):
-                                min_cv1 = (((min_cv1_b+0.5)/self.res)*(cv1max-cv1min))+cv1min
-                                min_cv2 = (((min_cv2_b+0.5)/self.res)*(cv2max-cv2min))+cv2min
-                                min_cv3 = (((min_cv3_b+0.5)/self.res)*(cv3max-cv3min))+cv3min
-                                if self.minima == []:
-                                    self.minima=np.array([round(bin_min, 6), int(min_cv1_b),\
-                                                      int(min_cv2_b), int(min_cv3_b), round(min_cv1, 6), \
-                                                      round(min_cv2, 6), round(min_cv3, 6)])
-                                else:
-                                    self.minima=np.vstack((self.minima, np.array([round(bin_min, 6), int(min_cv1_b),\
-                                                      int(min_cv2_b), int(min_cv3_b), round(min_cv1, 6), \
-                                                      round(min_cv2, 6), round(min_cv3, 6)])))
-        
-        else:
-            print("Fes object has unsupported number of CVs.")
-        
-        if len(self.minima.shape)>1:
-            self.minima = self.minima[self.minima[:, 0].argsort()]
-
-        letters = list(map(chr, range(65, 91)))
-        for letter1 in range(65, 91):
-            for letter2 in range(65, 91):
-                letters.append(f"{chr(letter1)}{chr(letter2)}")
-        if len(self.minima.shape)>1:
-            if self.minima.shape[1] < len(letters):
-                self.minima = np.column_stack((letters[0:self.minima.shape[0]],self.minima))
-            else:
-                print("Error: Too many minima to assign letters.")
-        elif len(self.minima.shape) == 1:
-            self.minima = np.append("A", self.minima)
-        
-        if self.cvs == 1:
-            if len(self.minima.shape)>1:
-                self.minima = pd.DataFrame(np.array(self.minima), columns = ["Minimum", "free energy", "CV1bin", "CV1 - "+self.cv1_name])
-            elif len(self.minima.shape) == 1:
-                self.minima = pd.DataFrame([self.minima], columns = ["Minimum", "free energy", "CV1bin", "CV1 - "+self.cv1_name])
-                
-        elif self.cvs == 2:
-            if len(self.minima.shape)>1:
-                self.minima = pd.DataFrame(np.array(self.minima), columns = ["Minimum", "free energy", "CV1bin", "CV2bin", 
-                                                               "CV1 - "+self.cv1_name, "CV2 - "+self.cv2_name])
-            elif len(self.minima.shape) == 1:
-                self.minima = pd.DataFrame([self.minima], columns = ["Minimum", "free energy", "CV1bin", "CV2bin", 
-                                                               "CV1 - "+self.cv1_name, "CV2 - "+self.cv2_name])
-        elif self.cvs == 3:
-            if len(self.minima.shape)>1:
-                self.minima = pd.DataFrame(np.array(self.minima), columns = ["Minimum", "free energy", "CV1bin", "CV2bin", "CV3bin", 
-                                                               "CV1 - "+self.cv1_name, "CV2 - "+self.cv2_name,  "CV3 - "+self.cv3_name])
-            elif len(self.minima.shape) == 1:
-                self.minima = pd.DataFrame([self.minima], columns = ["Minimum", "free energy", "CV1bin", "CV2bin", "CV3bin", 
-                                                               "CV1 - "+self.cv1_name, "CV2 - "+self.cv2_name,  "CV3 - "+self.cv3_name])
-        
-
-    def plot(self, png_name=None, contours=True, contours_spacing=0.0, aspect = 1.0, cmap = "jet", 
-                 energy_unit="kJ/mol", xlabel=None, ylabel=None, zlabel=None, label_size=12, image_size=[10,7], 
-                 color=None, vmin = 0, vmax = None, opacity=0.2, levels=None, show_points=True, point_size=4.0):
-        """
-        The same function as for visualizing Fes objects, but this time 
-        with the positions of local minima shown as letters on the graph.
-        
-        ```python
-        minima.plot()
-        ```
-        
-        Parameters:
-        
-        * png_name = String. If this parameter is supplied, the picture of FES will be saved under this name to the current working directory.
-        
-        * contours (default=True) = whether contours should be shown on 2D FES
-        
-        * contours_spacing (default=0.0) = when a positive number is set, it will be used as spacing for contours on 2D FES. 
-                Otherwise, if contours=True, there will be five equally spaced contour levels.
-        
-        * aspect (default = 1.0) = aspect ratio of the graph. Works with 1D and 2D FES. 
-        
-        * cmap (default = "jet") = Matplotlib colormap used to color 2D or 3D FES
-        
-        * energy_unit (default="kJ/mol") = String, used in description of colorbar
-        
-        * xlabel, ylabel, zlabel = Strings, if provided, they will be used as labels for the graphs
-        
-        * labelsize (default = 12) = size of text in labels
-        
-        * image_size (default = [10,7]) = List of the width and height of the picture
-        
-        * color = string = name of color in matplotlib, if set, the color will be used for the letters. 
-                If not set, the color should be automatically either black or white, 
-                depending on what will be better visible on given place on FES with given colormap (for 2D FES).
-        
-        * vmin (default=0) = real number, lower bound for the colormap on 2D FES
-        
-        * vmax = real number, upper bound for the colormap on 2D FES
-        
-        * opacity (default=0.2) = number between 0 and 1, is the opacity of isosurfaces of 3D FES
-        
-        * levels = Here you can specify list of free energy values for isosurfaces on 3D FES. 
-                If not provided, default values from contours parameters will be used instead. 
-        
-        * show_points (default=True) = boolean, tells if points should be visualized too, instead of just the letters. Only on 3D FES. 
-        
-        * point_size (default=4.0) = float, sets the size of points if show_points=True
-        """
-        
-        if vmax == None:
-            vmax = np.max(self.fes)+0.01 # if the addition is smaller than 0.01, the 3d plot stops working. 
-            
-        if contours_spacing == 0.0:
-            contours_spacing = (vmax-vmin)/5.0
-        
-        cmap = cm.get_cmap(cmap)
-        
-        cmap.set_over("white")
-        cmap.set_under("white")
-        
-        color_set = True
-        if color == None:
-            color_set = False
-        
-        if self.cvs >= 1:
-            if not self.periodic[0]:
-                cv1min = self.cv1min - (self.cv1max-self.cv1min)*0.15
-                cv1max = self.cv1max + (self.cv1max-self.cv1min)*0.15
-            else:
-                cv1min = self.cv1per[0]
-                cv1max = self.cv1per[1] 
-        if self.cvs >=2:
-            if not self.periodic[1]:
-                cv2min = self.cv2min - (self.cv2max-self.cv2min)*0.15
-                cv2max = self.cv2max + (self.cv2max-self.cv2min)*0.15
-            else:
-                cv2min = self.cv2per[0]
-                cv2max = self.cv2per[1] 
-        if self.cvs == 3:
-            if not self.periodic[2]:
-                cv3min = self.cv3min - (self.cv3max-self.cv3min)*0.15
-                cv3max = self.cv3max + (self.cv3max-self.cv3min)*0.15
-            else:
-                cv3min = self.cv3per[0]
-                cv3max = self.cv3per[1] 
-        
-        if self.cvs == 1:
-            plt.figure(figsize=(image_size[0],image_size[1]))
-            X = np.linspace(cv1min, cv1max, self.res)
-            plt.plot(X, self.fes)
-            
-            if not color_set:
-                color = "black"
-            
-            ferange = np.max(self.fes) - np.min(self.fes)
-            
-            
-            if self.minima.shape[0] == 1:
-                plt.text(float(self.minima.iloc[0,3]), float(self.minima.iloc[0,1])+ferange*0.05, self.minima.iloc[0,0],
-                             fontsize=label_size, horizontalalignment='center',
-                             verticalalignment='bottom', c=color)
-            elif self.minima.shape[0] > 1:
-                for m in range(len(self.minima.iloc[:,0])):
-                    plt.text(float(self.minima.iloc[m,3]), float(self.minima.iloc[m,1])+ferange*0.05, self.minima.iloc[m,0],
-                             fontsize=label_size, horizontalalignment='center',
-                             verticalalignment='bottom', c=color)
-            
-            if xlabel == None:
-                plt.xlabel(f'CV1 - {self.cv1_name}', size=label_size)
-            else:
-                plt.xlabel(xlabel, size=label_size)
-            if ylabel == None:
-                plt.ylabel(f'free energy ({energy_unit})', size=label_size)
-            else:
-                plt.ylabel(ylabel, size=label_size)
-            
-        elif self.cvs == 2:
-            fig = plt.figure(figsize=(image_size[0],image_size[1]))
-            plt.imshow(np.rot90(self.fes, axes=(0,1)), cmap=cmap, interpolation='nearest', 
-                       extent=[cv1min, cv1max, cv2min, cv2max], 
-                       aspect = (((cv1max-cv1min)/(cv2max-cv2min))/(aspect)),
-                       vmin = vmin, vmax = vmax)
-            cbar = plt.colorbar()
-            cbar.set_label(energy_unit, size=label_size)
-
-            if self.minima.shape[0] == 1:
-                background = cmap((float(self.minima.iloc[1])-vmin)/(vmax-vmin))
-                luma = background[0]*0.2126+background[1]*0.7152+background[3]*0.0722
-                if luma > 0.6 and not color_set:
-                    color = "black"
-                elif luma <= 0.6 and not color_set:
-                    color="white"
-                plt.text(float(self.minima.iloc[0,4]), float(self.minima.iloc[0,5]), self.minima.iloc[0,0],
-                             fontsize=label_size, horizontalalignment='center',
-                             verticalalignment='center', c=color)
-            elif self.minima.shape[0] > 1:
-                for m in range(len(self.minima.iloc[:,0])):
-                    background = cmap((float(self.minima.iloc[m,1])-vmin)/(vmax-vmin))
-                    luma = background[0]*0.2126+background[1]*0.7152+background[3]*0.0722
-                    if luma > 0.6 and not color_set:
-                        color = "black"
-                    elif luma <= 0.6 and not color_set:
-                        color="white"
-                    plt.text(float(self.minima.iloc[m,4]), float(self.minima.iloc[m,5]), self.minima.iloc[m,0],
-                             fontsize=label_size, horizontalalignment='center',
-                             verticalalignment='center', c=color)
-
-            if contours:
-                cont = plt.contour(np.rot90(self.fes, axes=(0,1)), 
-                         levels = np.arange(0, (vmax + 0.01), contours_spacing), 
-                         extent=[cv1min, cv1max, cv2max, cv2min], 
-                         colors = "k")
-                plt.clabel(cont, levels = np.arange(0, (vmax + 0.01), contours_spacing))
-            if xlabel == None:
-                plt.xlabel(f'CV1 - {self.cv1_name}', size=label_size)
-            else:
-                plt.xlabel(xlabel, size=label_size)
-            if ylabel == None:
-                plt.ylabel(f'CV2 - {self.cv2_name}', size=label_size)
-            else:
-                plt.ylabel(ylabel, size=label_size)
-        
-        elif self.cvs == 3:
-            if xlabel == None:
-                xlabel = "CV1 - " + self.cv1_name
-            if ylabel == None:
-                ylabel = "CV2 - " + self.cv2_name
-            if zlabel == None:
-                zlabel = "CV3 - " + self.cv3_name
-            
-            min_ar = self.minima.iloc[:,5:8].values
-            min_ar = min_ar.astype(np.float32)
-            min_pv = pv.PolyData(min_ar)
-            grid = pv.UniformGrid(
-                dimensions=(self.res, self.res, self.res),
-                spacing=((cv1max-cv1min)/self.res,(cv2max-cv2min)/self.res,(cv3max-cv3min)/self.res),
-                origin=(cv1min, cv2min, cv3min)
-            )
-            grid["vol"] = self.fes.ravel(order="F")
-            if levels == None:
-                contours = grid.contour(np.arange(0, (vmax - 0.1), contours_spacing))
-            else:
-                contours = grid.contour(levels)
-            fescolors = []
-            for i in range(contours.points.shape[0]):
-                fescolors.append(self.fes[int((contours.points[i,0]-cv1min)*self.res/(cv1max-cv1min)),
-                                          int((contours.points[i,1]-cv2min)*self.res/(cv2max-cv2min)),
-                                          int((contours.points[i,2]-cv3min)*self.res/(cv3max-cv3min))])
-            #%% Visualization
-            pv.set_plot_theme('document')
-            p = pv.Plotter()
-            p.add_mesh(contours, scalars=fescolors, opacity=opacity, cmap=cmap, show_scalar_bar=False, interpolate_before_map=True)
-            p.show_grid(xlabel=xlabel, ylabel=ylabel, zlabel=zlabel)
-            p.add_point_labels(min_pv, self.minima.iloc[:,0], 
-                   show_points=show_points, always_visible = True, 
-                   point_color="black", point_size=point_size, 
-                   font_size=label_size, shape=None)
-            p.show()
-            
-        if png_name != None:
-            plt.savefig(png_name)
-
-    def make_gif(self, gif_name="FES.gif", cmap = "jet", 
-                 xlabel=None, ylabel=None, zlabel=None, label_size=12, image_size=[10,7], 
-                  opacity=0.2, levels=None, show_points=True, point_size=4.0, frames=64):
-        """
-        Equvivalent to Fes.make_gif()
-        """
-        if self.cvs == 3:
-            values = np.linspace(np.min(self.fes)+1, np.max(self.fes), num=frames)
-            grid = pv.UniformGrid(
-                dimensions=(self.res, self.res, self.res),
-                spacing=((self.cv1max-self.cv1min)/self.res,(self.cv2max-self.cv2min)/self.res,(self.cv3max-self.cv3min)/self.res),
-                origin=(self.cv1min, self.cv2min, self.cv3min),
-            )
-            grid["vol"] = self.fes.ravel(order="F")
-            surface = grid.contour(values[:1])
-            surfaces = [grid.contour([v]) for v in values]
-            surface = surfaces[0].copy()
-            
-            pv.set_plot_theme('document')
-            plotter = pv.Plotter(off_screen=True)
-            # Open a movie file
-            plotter.open_gif(gif_name)
-
-            # Add initial mesh
-            plotter.add_mesh(
-                surface,
-                opacity=0.3,
-                clim=grid.get_data_range(),
-                show_scalar_bar=False,
-                cmap="jet"
-            )
-            plotter.add_mesh(grid.outline_corners(), color="k")
-            if xlabel == None and ylabel == None and zlabel == None:
-                plotter.show_grid(xlabel=f"CV1 - {self.cv1_name}", ylabel=f"CV2 - {self.cv2_name}", zlabel=f"CV3 - {self.cv3_name}")
-            else:
-                plotter.show_grid(xlabel=xlabel, ylabel=ylabel, zlabel=zlabel)
-            if show_points:
-                min_ar = self.minima.iloc[:,5:8].values
-                min_ar = min_ar.astype(np.float32)
-                min_pv = pv.PolyData(min_ar)
-                plotter.add_point_labels(min_pv, self.minima.iloc[:,0], 
-                               show_points=True, always_visible = True, 
-                               pickable = True, point_color="black", 
-                               point_size=4, font_size=16, shape=None)
-            plotter.set_background('white')
-            plotter.show(auto_close=False)
-
-            # Run through each frame
-            for surf in surfaces:
-                surface.copy_from(surf)
-                plotter.write_frame()  # Write this frame
-            # Run through backwards
-            for surf in surfaces[::-1]:
-                surface.copy_from(surf)
-                plotter.write_frame()  # Write this frame
-
-            # Be sure to close the plotter when finished
-            plotter.close()
-        else:
-            print("Error: gif_plot is only available for FES with 3 CVs.")
-        
-class FEProfile:
-    """
-    Free energy profile is a visualization of differences between local 
-    minima points during metadynamics simulation. If the values seem 
-    to converge to a mean value of the difference, it suggests, 
-    but not fully proof, that the FES did converge to the correct shape.
-    
-    Command:
-    ```python
-    fep = metadynminer.FEProfile(minima, hillsfile)
-    ```
-    
-    Parameters:
-    
-    * minima = metadynminer.Minima object
-    
-    * hillsfile = metadynminer.Hills object
-    
-    """
-    def __init__(self, minima, hills):
-        self.cvs = minima.cvs
-        self.res = minima.res
-        self.minima = minima.minima
-        self.periodic = minima.periodic
-        self.heights = hills.get_heights()
-        
-        if self.cvs >= 1:
-            self.cv1_name = minima.cv1_name
-            self.cv1min = minima.cv1min
-            self.cv1max = minima.cv1max
-            self.cv1 = hills.get_cv1()
-            self.s1 = hills.get_sigma1()
-            self.cv1per = hills.get_cv1per()
-        if self.cvs >= 2:
-            self.cv2min = minima.cv2min
-            self.cv2max = minima.cv2max
-            self.cv2_name = minima.cv2_name
-            self.cv2 = hills.get_cv2()
-            self.s2 = hills.get_sigma2()
-            self.cv2per = hills.get_cv2per()
-        if self.cvs == 3:
-            self.cv3min = minima.cv3min
-            self.cv3max = minima.cv3max
-            self.cv3_name = minima.cv3_name
-            self.cv3 = hills.get_cv3()
-            self.s3 = hills.get_sigma3()
-            self.cv3per = hills.get_cv3per()
-        
-        if len(minima.minima.shape)>1:
-            self.makefeprofile(hills)
-        else: 
-            print("There is only one local minimum on the free energy surface.")
-        
-        
-    def makefeprofile(self, hills):
-        """
-        Internal method to calculate free energy profile.
-        """
-        hillslenght = len(hills.get_cv1())
-        
-        if hillslenght < 256:
-            profilelenght = hillslenght
-            scantimes = np.array(range(hillslenght))
-        else:
-            profilelenght = 256
-            scantimes = np.array(((hillslenght/(profilelenght))*np.array((range(1,profilelenght+1)))))
-            scantimes -= 1
-            scantimes = scantimes.astype(int)
-        
-        number_of_minima = self.minima.shape[0]
-        
-        self.feprofile = np.zeros((self.minima.Minimum.shape[0]+1))
-        
-        if self.cvs == 1:
-            if self.periodic[0]:
-                cv1min = self.cv1per[0]
-                cv1max = self.cv1per[1]
-                cv1_fes_range = np.abs(self.cv1per[1]-self.cv1per[0])
-            else:
-                cv1range = self.cv1max-self.cv1min
-                cv1min = self.cv1min
-                cv1max = self.cv1max
-                cv1min -= cv1range*0.15          
-                cv1max += cv1range*0.15
-                cv1_fes_range = cv1max - cv1min
-            
-            fes = np.zeros((self.res))
-            
-            lasttime = 0
-            line = 0
-            for time in scantimes:
-                for x in self.minima.iloc[:,3]:
-                    dist_cv1 = self.cv1[lasttime:time]-float(x)
-                    if self.periodic[0]:
-                        dist_cv1[dist_cv1<-0.5*cv1_fes_range] += cv1_fes_range
-                        dist_cv1[dist_cv1>+0.5*cv1_fes_range] -= cv1_fes_range
-
-                    dp2 = dist_cv1**2/(2*self.s1[lasttime:time]**2)
-                    tmp = np.zeros(self.cv1[lasttime:time].shape)
-                    tmp[dp2<2.5] = self.heights[lasttime:time][dp2<2.5] * (np.exp(-dp2[dp2<2.5]) * 1.00193418799744762399 - 0.00193418799744762399)
-                    fes[int((float(x)-cv1min)*self.res/cv1_fes_range)] -= tmp.sum()
-
-                profileline = [time]
-                for m in range(number_of_minima):
-                    profileline.append(fes[int(float(self.minima.iloc[m,2]))]-\
-                                       fes[int(float(self.minima.iloc[0,2]))])
-                self.feprofile = np.vstack([self.feprofile, profileline])
-
-                lasttime = time
-            
-        elif self.cvs == 2:
-            if self.periodic[0]:
-                cv1min = self.cv1per[0]
-                cv1max = self.cv1per[1]
-                cv1_fes_range = np.abs(self.cv1per[1]-self.cv1per[0])
-            else:
-                cv1range = self.cv1max-self.cv1min
-                cv1min = self.cv1min
-                cv1max = self.cv1max
-                cv1min -= cv1range*0.15          
-                cv1max += cv1range*0.15
-                cv1_fes_range = cv1max - cv1min
-                
-            if self.periodic[1]:
-                cv2min = self.cv2per[0]
-                cv2max = self.cv2per[1]
-                cv2_fes_range = np.abs(self.cv2per[1]-self.cv2per[0])
-            else:
-                cv2range = self.cv2max-self.cv2min
-                cv2min = self.cv2min
-                cv2max = self.cv2max
-                cv2min -= cv2range*0.15          
-                cv2max += cv2range*0.15
-                cv2_fes_range = cv2max - cv2min
-            
-            fes = np.zeros((self.res, self.res))
-            
-            lasttime = 0
-            line = 0
-            for time in scantimes:
-                for x in self.minima.iloc[:,4]:
-                    dist_cv1 = self.cv1[lasttime:time]-float(x)
-                    if self.periodic[0]:
-                        dist_cv1[dist_cv1<-0.5*cv1_fes_range] += cv1_fes_range
-                        dist_cv1[dist_cv1>+0.5*cv1_fes_range] -= cv1_fes_range
-                    
-                    for y in self.minima.iloc[:,5]:
-                        dist_cv2 = self.cv2[lasttime:time]-float(y)
-                        if self.periodic[1]:
-                            dist_cv2[dist_cv2<-0.5*cv2_fes_range] += cv2_fes_range
-                            dist_cv2[dist_cv2>+0.5*cv2_fes_range] -= cv2_fes_range
-                    
-                        dp2 = dist_cv1**2/(2*self.s1[lasttime:time]**2) + dist_cv2**2/(2*self.s2[lasttime:time]**2)
-                        tmp = np.zeros(self.cv1[lasttime:time].shape)
-                        tmp[dp2<6.25] = self.heights[lasttime:time][dp2<6.25] * (np.exp(-dp2[dp2<6.25]) * 1.00193418799744762399 - 0.00193418799744762399)
-                        fes[int((float(x)-cv1min)*self.res/cv1_fes_range),int((float(y)-cv2min)*self.res/cv2_fes_range)] -= tmp.sum()
-                
-                # save profile
-                profileline = [time]
-                for m in range(number_of_minima):
-                    profileline.append(fes[int(float(self.minima.iloc[m,2])),int(float(self.minima.iloc[m,3]))]-\
-                                       fes[int(float(self.minima.iloc[0,2])),int(float(self.minima.iloc[0,3]))])
-                self.feprofile = np.vstack([self.feprofile, profileline])
-
-                lasttime = time
-            
-        elif self.cvs == 3:
-            if self.periodic[0]:
-                cv1min = self.cv1per[0]
-                cv1max = self.cv1per[1]
-                cv1_fes_range = np.abs(self.cv1per[1]-self.cv1per[0])
-            else:
-                cv1range = self.cv1max-self.cv1min
-                cv1min = self.cv1min
-                cv1max = self.cv1max
-                cv1min -= cv1range*0.15          
-                cv1max += cv1range*0.15
-                cv1_fes_range = cv1max - cv1min
-                
-            if self.periodic[1]:
-                cv2min = self.cv2per[0]
-                cv2max = self.cv2per[1]
-                cv2_fes_range = np.abs(self.cv2per[1]-self.cv2per[0])
-            else:
-                cv2range = self.cv2max-self.cv2min
-                cv2min = self.cv2min
-                cv2max = self.cv2max
-                cv2min -= cv2range*0.15          
-                cv2max += cv2range*0.15
-                cv2_fes_range = cv2max - cv2min
-                
-            if self.periodic[3]:
-                cv3min = self.cv3per[0]
-                cv3max = self.cv3per[1]
-                cv3_fes_range = np.abs(self.cv3per[1]-self.cv3per[0])
-            else:
-                cv3range = self.cv3max-self.cv3min
-                cv3min = self.cv3min
-                cv3max = self.cv3max
-                cv3min -= cv3range*0.15          
-                cv3max += cv3range*0.15
-                cv3_fes_range = cv3max - cv3min
-            
-            fes = np.zeros((self.res, self.res, self.res))
-            
-            lasttime = 0
-            line = 0
-            for time in scantimes:
-                for x in self.minima.iloc[:,5]:
-                    dist_cv1 = self.cv1[lasttime:time]-float(x)
-                    if self.periodic[0]:
-                        dist_cv1[dist_cv1<-0.5*cv1_fes_range] += cv1_fes_range
-                        dist_cv1[dist_cv1>+0.5*cv1_fes_range] -= cv1_fes_range
-                    
-                    for y in self.minima.iloc[:,6]:
-                        dist_cv2 = self.cv2[lasttime:time]-float(y)
-                        if self.periodic[1]:
-                            dist_cv2[dist_cv2<-0.5*cv2_fes_range] += cv2_fes_range
-                            dist_cv2[dist_cv2>+0.5*cv2_fes_range] -= cv2_fes_range
-                        
-                        for z in self.minima.iloc[:,7]:
-                            dist_cv3 = self.cv3[lasttime:time]-float(z)
-                            if self.periodic[2]:
-                                dist_cv3[dist_cv3<-0.5*cv3_fes_range] += cv3_fes_range
-                                dist_cv3[dist_cv3>+0.5*cv3_fes_range] -= cv3_fes_range
-                    
-                            dp2 = (dist_cv1**2/(2*self.s1[lasttime:time]**2) + 
-                                   dist_cv2**2/(2*self.s2[lasttime:time]**2) + 
-                                   dist_cv3**2/(2*self.s3[lasttime:time]**2))
-                            tmp = np.zeros(self.cv1[lasttime:time].shape)
-                            tmp[dp2<15.625] = (self.heights[lasttime:time][dp2<15.625] * 
-                                               (np.exp(-dp2[dp2<15.625]) * 1.00193418799744762399 - 0.00193418799744762399))
-                            fes[int((float(x)-cv1min)*self.res/cv1_fes_range),
-                                int((float(y)-cv2min)*self.res/cv2_fes_range),
-                                int((float(z)-cv3min)*self.res/cv3_fes_range)] -= tmp.sum()
-                
-                # save profile
-                profileline = [time]
-                for m in range(number_of_minima):
-                    profileline.append(fes[int(float(self.minima.iloc[m,2])),
-                                           int(float(self.minima.iloc[m,3])),
-                                           int(float(self.minima.iloc[m,4]))]-\
-                                       fes[int(float(self.minima.iloc[0,2])),
-                                           int(float(self.minima.iloc[0,3])),
-                                           int(float(self.minima.iloc[0,4]))])
-                self.feprofile = np.vstack([self.feprofile, profileline])
-
-                lasttime = time
-            
-        else:
-            print("Fes object doesn't have supported number of CVs.")
-    
-    def plot(self, name="FEprofile.png",image_size=[10,7], xlabel=None, ylabel=None, label_size=12, cmap="jet"):
-        """
-        Visualization function for FEP. 
-        
-        ```python
-        fep.plot()
-        ```
-        
-        
-        Parameters:
-        
-        
-        * name (default="FEProfile.png") = name for .png file to save the plot to
-        
-        * image_size (default=[10,7]) = list of two dimensions of the picture
-        
-        * xlabel (default="time (ps)")
-        
-        * ylabel (default="free energy difference (kJ/mol)") 
-        
-        * label_size (default=12) = size of labels
-        
-        * cmap (default="jet") = matplotlib colormap used for coloring the line of the minima
-        """
-        plt.figure(figsize=(image_size[0],image_size[1]))
-        
-        cmap=cm.get_cmap(cmap)
-        
-        #colors = cm.jet((self.minima.iloc[:,1].to_numpy()).astype(float)/\
-        #                (np.max(self.minima.iloc[:,1].to_numpy().astype(float))))
-        colors = cmap(np.linspace(0,1,self.minima.shape[0]))
-        for m in range(self.minima.shape[0]):
-            plt.plot(self.feprofile[:,0], self.feprofile[:,m+1], color=colors[m])
-
-        if xlabel == None:
-            plt.xlabel('time (ps)', size=label_size)
-        else:
-            plt.xlabel(xlabel, size=label_size)
-        if ylabel == None:
-            plt.ylabel('free energy difference (kJ/mol)', size=label_size)
-        else:
-            plt.ylabel(ylabel, size=label_size)
-        plt.savefig(name)
->>>>>>> 52d9fbc0
+"""